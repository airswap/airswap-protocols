--- conflicted
+++ resolved
@@ -36,11 +36,7 @@
     "@typechain/ethers-v5": "^11.1.2",
     "@typechain/hardhat": "^7.0.0",
     "@types/mocha": "^10.0.1",
-<<<<<<< HEAD
-    "@types/node": "^18.19.130",
-=======
     "@types/node": "^20.17.0",
->>>>>>> c753984c
     "@types/sinon-chai": "^3.2.12",
     "@typescript-eslint/eslint-plugin": "^7.1.0",
     "@typescript-eslint/parser": "^7.1.0",

{
  "name": "airswap-protocols",
  "version": "0.0.1",
  "private": true,
  "license": "MIT",
  "workspaces": {
    "packages": [
      "source/*",
      "tools/*"
    ]
  },
  "scripts": {
    "clean": "lerna run clean",
    "compile": "lerna run compile",
    "lint:check": "yarn eslint . --ext .js,.ts",
    "lint:fix": "yarn eslint . --ext .js,.ts --fix",
    "test": "lerna run test:unit",
    "ownership:check": "node ./scripts/ownership.js check",
    "prepare": "husky install",
    "pretty:check": "prettier --check \"./**/*.sol\" \"./**/*.ts\" \"./**/*.js\" \"./**/*.json\"",
    "pretty:fix": "prettier --write \"./**/*.sol\" \"./**/*.ts\" \"./**/*.js\" \"./**/*.json\""
  },
  "devDependencies": {
    "@ethersproject/abi": "^5.7.0",
    "@ethersproject/bytes": "^5.7.0",
    "@ethersproject/providers": "^5.7.2",
    "@nomiclabs/hardhat-ethers": "^2.1.0",
    "@nomiclabs/hardhat-etherscan": "^3.1.0",
    "@nomiclabs/hardhat-waffle": "^2.0.3",
    "@typechain/ethers-v5": "^10.2.0",
    "@typechain/hardhat": "^6.1.5",
    "@types/mocha": "^10.0.1",
    "@types/node": "^18.15.11",
    "@typescript-eslint/eslint-plugin": "^5.58.0",
    "@typescript-eslint/parser": "^5.58.0",
    "chai": "^4.3.6",
    "dotenv": "^16.0.1",
    "eslint": "^8.20.0",
    "eslint-config-prettier": "^8.5.0",
    "eslint-plugin-prettier": "^4.2.1",
    "ethereum-waffle": "^4.0.10",
    "ethers": "^5.6.9",
    "hardhat": "^2.12.7",
    "husky": "^8.0.1",
<<<<<<< HEAD
    "lerna": "6.6.1",
    "mocha": "^10.2.0",
    "nx": "15.9.2",
=======
    "lerna": "^7.1.4",
    "mocha": "^10.2.0",
    "nx": "^16.5.5",
>>>>>>> 0299078d
    "prettier": "^2.8.4",
    "prettier-plugin-solidity": "^1.1.2",
    "solidity-coverage": "^0.8.2",
    "ts-node": "^10.9.1",
    "typechain": "^8.1.1",
    "typescript": "^5.0.4"
  },
  "engines": {
    "node": ">= 14"
  }
}<|MERGE_RESOLUTION|>--- conflicted
+++ resolved
@@ -42,15 +42,9 @@
     "ethers": "^5.6.9",
     "hardhat": "^2.12.7",
     "husky": "^8.0.1",
-<<<<<<< HEAD
-    "lerna": "6.6.1",
-    "mocha": "^10.2.0",
-    "nx": "15.9.2",
-=======
     "lerna": "^7.1.4",
     "mocha": "^10.2.0",
     "nx": "^16.5.5",
->>>>>>> 0299078d
     "prettier": "^2.8.4",
     "prettier-plugin-solidity": "^1.1.2",
     "solidity-coverage": "^0.8.2",

--- conflicted
+++ resolved
@@ -1,6 +1,6 @@
 {
   "name": "@airswap/pre-swap-checker",
-  "version": "0.0.2",
+  "version": "0.0.3",
   "repository": "git@github.com:airswap/airswap-protocols-accessory.git",
   "license": "Apache-2.0",
   "private": true,
@@ -23,17 +23,13 @@
     "@airswap/tokens": "0.1.4",
     "@airswap/types": "2.4.5",
     "openzeppelin-solidity": "2.4",
-<<<<<<< HEAD
-    "@airswap/delegate": "1.5.7"
-=======
-    "@airswap/wrapper": "2.5.8"
->>>>>>> 145ba7fd
+    "@airswap/delegate": "1.5.8"
   },
   "devDependencies": {
     "@airswap/order-utils": "0.3.19",
     "@airswap/test-utils": "0.1.4",
     "solidity-coverage": "^0.6.3",
-    "@airswap/wrapper": "2.5.7",
+    "@airswap/wrapper": "2.5.8",
     "@airswap/indexer": "3.6.8"
   }
 }
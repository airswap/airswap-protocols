--- conflicted
+++ resolved
@@ -1,5 +1,5 @@
 {
-  "name": "Deploy",
+  "name": "deploy",
   "version": "0.0.1",
   "description": "Deploy to a network",
   "contributors": [
@@ -24,11 +24,7 @@
   },
   "devDependencies": {
     "@airswap/tokens": "0.1.3",
-<<<<<<< HEAD
-    "@airswap/order-utils": "0.3.15",
-=======
     "@airswap/order-utils": "0.3.15-beta.1",
->>>>>>> ad0f35f7
     "@airswap/test-utils": "0.1.3",
     "truffle": "^5.0.32",
     "@gnosis.pm/mock-contract": "^3.0.7",
@@ -38,11 +34,7 @@
     "truffle-verify": "^1.0.4"
   },
   "dependencies": {
-<<<<<<< HEAD
-    "@airswap/types": "1.4.4",
-=======
     "@airswap/types": "1.4.4-beta.2",
->>>>>>> ad0f35f7
     "openzeppelin-solidity": "2.4"
   }
 }
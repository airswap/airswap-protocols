--- conflicted
+++ resolved
@@ -23,13 +23,8 @@
     "verify": "truffle run verify"
   },
   "devDependencies": {
-<<<<<<< HEAD
-    "@airswap/tokens": "0.1.3",
+    "@airswap/tokens": "0.1.4",
     "@airswap/order-utils": "0.3.18",
-=======
-    "@airswap/tokens": "0.1.4",
-    "@airswap/order-utils": "0.3.17",
->>>>>>> d9e80ce1
     "@airswap/test-utils": "0.1.4",
     "solidity-docgen": "0.3.0-beta.3"
   },

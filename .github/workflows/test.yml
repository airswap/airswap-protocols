name: Test
on:
  pull_request:
    branches:
      - main
      - develop
jobs:
  test:
    runs-on: ubuntu-latest
    steps:
      - uses: actions/checkout@v2
      - name: Test using Node.js
        uses: actions/setup-node@v1
        with:
<<<<<<< HEAD
          node-version: '16.x'
=======
          node-version: '18.x'
>>>>>>> b9868051
      - run: yarn install
      - run: lerna run compile --concurrency=1
      - run: lerna run test:ci --concurrency=1
        env:
          MNEMONIC: ${{ secrets.MNEMONIC }}
      - name: Success ✅
        if: ${{ success() }}
        run: |
          curl --request POST           --url https://api.github.com/repos/${{ github.repository }}/statuses/${{ github.sha }}           --header 'authorization: Bearer ${{ secrets.GITHUB_TOKEN }}'           --header 'content-type: application/json'           --data '{
            "context": "tests",
            "state": "success",
            "description": "Tests passed",
            "target_url": "https://github.com/${{ github.repository }}/actions/runs/${{ github.run_id }}"
          }'
      - name: Failure 🚨
        if: ${{ failure() }}
        run: |
          curl --request POST           --url https://api.github.com/repos/${{ github.repository }}/statuses/${{ github.sha }}           --header 'authorization: Bearer ${{ secrets.GITHUB_TOKEN }}'           --header 'content-type: application/json'           --data '{
            "context": "tests",
            "state": "failure",
            "description": "Tests failed",
            "target_url": "https://github.com/${{ github.repository }}/actions/runs/${{ github.run_id }}"
          }'<|MERGE_RESOLUTION|>--- conflicted
+++ resolved
@@ -12,11 +12,7 @@
       - name: Test using Node.js
         uses: actions/setup-node@v1
         with:
-<<<<<<< HEAD
-          node-version: '16.x'
-=======
           node-version: '18.x'
->>>>>>> b9868051
       - run: yarn install
       - run: lerna run compile --concurrency=1
       - run: lerna run test:ci --concurrency=1

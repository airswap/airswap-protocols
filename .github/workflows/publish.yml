--- conflicted
+++ resolved
@@ -10,11 +10,7 @@
       - uses: actions/checkout@v2
       - uses: actions/setup-node@v2
         with:
-<<<<<<< HEAD
-          node-version: '16.x'
-=======
           node-version: '18.x'
->>>>>>> b9868051
           registry-url: 'https://registry.npmjs.org'
       - run: yarn install
       - run: lerna run compile --concurrency=1

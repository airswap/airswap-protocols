--- conflicted
+++ resolved
@@ -12,12 +12,6 @@
    * @notice Indicates the ERC165 interfaceID supported by this adapter
    */
   bytes4 public constant interfaceID = 0x80ac58cd;
-
-  /**
-<<<<<<< HEAD
-   * @notice Indicates whether to attempt a fee transfer on the token
-   */
-  bool public constant attemptFeeTransfer = false;
 
   /**
    * @notice Function to indicate whether the party token implements EIP-2981
@@ -40,8 +34,6 @@
   }
 
   /**
-=======
->>>>>>> 2f0e3079
    * @notice Function to wrap token transfer for different token types
    * @param party Party from whom swap would be made
    */

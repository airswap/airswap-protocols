--- conflicted
+++ resolved
@@ -121,26 +121,9 @@
       );
     }
 
-<<<<<<< HEAD
     // Check if protocol fee is to be transferred
     if (adapters[order.sender.kind].attemptFeeTransfer()) {
       _transferProtocolFee(order);
-=======
-    // Transfer protocol fee from sender if possible
-    if (order.sender.amount > 0) {
-      uint256 protocolFeeAmount = (order.sender.amount * protocolFee) /
-        FEE_DIVISOR;
-      if (protocolFeeAmount > 0) {
-        _transfer(
-          order.sender.wallet,
-          protocolFeeWallet,
-          protocolFeeAmount,
-          order.sender.id,
-          order.sender.token,
-          order.sender.kind
-        );
-      }
->>>>>>> 2f0e3079
     }
 
     // Check if royalty fee is to be transferred
@@ -462,7 +445,6 @@
     );
     if (!success) revert TransferFailed(from, to);
   }
-<<<<<<< HEAD
 
   /**
    * @notice Calculates and transfers protocol fee
@@ -508,6 +490,4 @@
       );
     }
   }
-=======
->>>>>>> 2f0e3079
 }
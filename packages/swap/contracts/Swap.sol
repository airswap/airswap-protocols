// SPDX-License-Identifier: MIT
pragma solidity 0.8.17;

import "@openzeppelin/contracts/access/Ownable2Step.sol";
import "@openzeppelin/contracts/utils/cryptography/EIP712.sol";
import "./interfaces/IAdapter.sol";
import "./interfaces/ISwap.sol";

/**
 * @title AirSwap: Atomic Token Swap
 * @notice https://www.airswap.io/
 */
<<<<<<< HEAD
contract Swap is ISwap, Ownable, EIP712 {
=======
contract Swap is ISwap, Ownable2Step, EIP712 {
  bytes32 public constant DOMAIN_TYPEHASH =
    keccak256(
      "EIP712Domain(string name,string version,uint256 chainId,address verifyingContract)"
    );

>>>>>>> 3156332b
  bytes32 internal constant ORDER_TYPEHASH =
    keccak256(
      abi.encodePacked(
        "Order(uint256 nonce,uint256 expiry,uint256 protocolFee,Party signer,Party sender,Party affiliate)",
        "Party(address wallet,address token,bytes4 kind,uint256 id,uint256 amount)"
      )
    );

  bytes32 internal constant PARTY_TYPEHASH =
    keccak256(
      "Party(address wallet,address token,bytes4 kind,uint256 id,uint256 amount)"
    );

  // Domain name and version for use in EIP712 signatures
  string public constant DOMAIN_NAME = "SWAP";
  string public constant DOMAIN_VERSION = "3";

  uint256 public constant FEE_DIVISOR = 10000;
  uint256 internal constant MAX_ERROR_COUNT = 10;

  /**
   * @notice Double mapping of signers to nonce groups to nonce states
   * @dev The nonce group is computed as nonce / 256, so each group of 256 sequential nonces uses the same key
   * @dev The nonce states are encoded as 256 bits, for each nonce in the group 0 means available and 1 means used
   */
  mapping(address => mapping(uint256 => uint256)) internal _nonceGroups;

  mapping(address => address) public override authorized;

  uint256 public protocolFee;
  address public protocolFeeWallet;

  // Mapping of signer addresses to an optionally set minimum valid nonce
  mapping(address => uint256) public _signatoryMinimumNonce;

  // Mapping of ERC165 interface ID to token Adapter
  mapping(bytes4 => IAdapter) public adapters;

  /**
   * @notice Constructor
   * @dev Sets domain and version for EIP712 signatures
   * @param _adapters IAdapter[] array of token adapters
   * @param _protocolFee uin256 fee to be assessed on swaps
   * @param _protocolFeeWallet address destination for fees
   */
  constructor(
    IAdapter[] memory _adapters,
    uint256 _protocolFee,
    address _protocolFeeWallet
  ) EIP712(DOMAIN_NAME, DOMAIN_VERSION) {
    if (_protocolFee >= FEE_DIVISOR) revert InvalidFee();
    if (_protocolFeeWallet == address(0)) revert InvalidFeeWallet();
    if (_adapters.length == 0) revert InvalidAdapters();

    for (uint256 i = 0; i < _adapters.length; i++) {
      adapters[_adapters[i].interfaceID()] = _adapters[i];
    }
    protocolFee = _protocolFee;
    protocolFeeWallet = _protocolFeeWallet;
  }

  /**
   * @notice Atomic Token Swap
   * @param order Order to settle
   */
  function swap(address recipient, Order calldata order) external {
    // Ensure order is valid for signer
    _check(order);

    // Ensure msg.sender matches order if specified
    if (order.sender.wallet != address(0) && order.sender.wallet != msg.sender)
      revert SenderInvalid();

    // Transfer from sender to signer
    _transfer(
      msg.sender,
      order.signer.wallet,
      order.sender.amount,
      order.sender.id,
      order.sender.token,
      order.sender.kind
    );

    // Transfer from signer to recipient
    _transfer(
      order.signer.wallet,
      recipient,
      order.signer.amount,
      order.signer.id,
      order.signer.token,
      order.signer.kind
    );

    // Transfer from signer to affiliate if specified
    if (order.affiliate.token != address(0)) {
      _transfer(
        order.signer.wallet,
        order.affiliate.wallet,
        order.affiliate.amount,
        order.affiliate.id,
        order.affiliate.token,
        order.affiliate.kind
      );
    }

    // Check if protocol fee is to be transferred
    if (adapters[order.signer.kind].attemptFeeTransfer()) {
      _transferProtocolFee(order);
    }

    emit Swap(
      order.nonce,
      block.timestamp,
      order.signer.wallet,
      order.signer.amount,
      order.signer.id,
      order.signer.token,
      msg.sender,
      order.sender.amount,
      order.sender.id,
      order.sender.token,
      order.affiliate.wallet,
      order.affiliate.amount,
      order.affiliate.id,
      order.affiliate.token
    );
  }

  /**
   * @notice Set the fee
   * @param _protocolFee uint256 Value of the fee in basis points
   */
  function setProtocolFee(uint256 _protocolFee) external onlyOwner {
    // Ensure the fee is less than divisor
    if (_protocolFee >= FEE_DIVISOR) revert InvalidFee();
    protocolFee = _protocolFee;
    emit SetProtocolFee(_protocolFee);
  }

  /**
   * @notice Set the fee wallet
   * @param _protocolFeeWallet address Wallet to transfer fee to
   */
  function setProtocolFeeWallet(address _protocolFeeWallet) external onlyOwner {
    // Ensure the new fee wallet is not null
    if (_protocolFeeWallet == address(0)) revert InvalidFeeWallet();
    protocolFeeWallet = _protocolFeeWallet;
    emit SetProtocolFeeWallet(_protocolFeeWallet);
  }

  /**
   * @notice Authorize a signer
   * @param signer address Wallet of the signer to authorize
   * @dev Emits an Authorize event
   */
  function authorize(address signer) external override {
    if (signer == address(0)) revert SignerInvalid();
    authorized[msg.sender] = signer;
    emit Authorize(signer, msg.sender);
  }

  /**
   * @notice Revoke the signer
   * @dev Emits a Revoke event
   */
  function revoke() external override {
    address tmp = authorized[msg.sender];
    delete authorized[msg.sender];
    emit Revoke(tmp, msg.sender);
  }

  /**
   * @notice Cancel one or more nonces
   * @dev Cancelled nonces are marked as used
   * @dev Emits a Cancel event
   * @dev Out of gas may occur in arrays of length > 400
   * @param nonces uint256[] List of nonces to cancel
   */
  function cancel(uint256[] calldata nonces) external override {
    for (uint256 i = 0; i < nonces.length; i++) {
      uint256 nonce = nonces[i];
      _markNonceAsUsed(msg.sender, nonce);
      emit Cancel(nonce, msg.sender);
    }
  }

  /**
   * @notice Cancels all orders below a nonce value
   * @dev Emits a CancelUpTo event
   * @param minimumNonce uint256 Minimum valid nonce
   */
  function cancelUpTo(uint256 minimumNonce) external {
    _signatoryMinimumNonce[msg.sender] = minimumNonce;
    emit CancelUpTo(minimumNonce, msg.sender);
  }

  /**
   * @notice Validates Swap Order for any potential errors
   * @param order Order to settle
   */
  function check(Order calldata order)
    public
    view
    returns (bytes32[] memory, uint256)
  {
    uint256 errCount;
    bytes32[] memory errors = new bytes32[](MAX_ERROR_COUNT);
    (address signatory, ) = ECDSA.tryRecover(
      _getOrderHash(order, _domainSeparatorV4()),
      order.v,
      order.r,
      order.s
    );

    if (signatory == address(0)) {
      errors[errCount] = "SignatureInvalid";
      errCount++;
    } else {
      if (
        order.signer.wallet != signatory &&
        authorized[order.signer.wallet] != signatory
      ) {
        errors[errCount] = "Unauthorized";
        errCount++;
      }
      if (nonceUsed(signatory, order.nonce)) {
        errors[errCount] = "NonceAlreadyUsed";
        errCount++;
      }
      if (order.nonce < _signatoryMinimumNonce[signatory]) {
        errors[errCount] = "NonceTooLow";
        errCount++;
      }
    }

    if (order.expiry < block.timestamp) {
      errors[errCount] = "OrderExpired";
      errCount++;
    }

    IAdapter signerTokenAdapter = adapters[order.signer.kind];

    if (address(signerTokenAdapter) == address(0)) {
      errors[errCount] = "SignerTokenKindUnknown";
      errCount++;
    } else {
      if (!signerTokenAdapter.hasAllowance(order.signer)) {
        errors[errCount] = "SignerAllowanceLow";
        errCount++;
      }
      if (!signerTokenAdapter.hasBalance(order.signer)) {
        errors[errCount] = "SignerBalanceLow";
        errCount++;
      }
    }

    IAdapter senderTokenAdapter = adapters[order.sender.kind];

    if (address(senderTokenAdapter) == address(0)) {
      errors[errCount] = "SenderTokenKindUnknown";
      errCount++;
    } else {
      if (!senderTokenAdapter.hasAllowance(order.sender)) {
        errors[errCount] = "SenderAllowanceLow";
        errCount++;
      }
      if (!senderTokenAdapter.hasBalance(order.sender)) {
        errors[errCount] = "SenderBalanceLow";
        errCount++;
      }
    }

    if (order.affiliate.token != address(0)) {
      IAdapter affiliateTokenAdapter = adapters[order.affiliate.kind];

      if (!affiliateTokenAdapter.hasAllowance(order.signer)) {
        errors[errCount] = "AffiliateAllowanceLow";
        errCount++;
      }
      if (!affiliateTokenAdapter.hasBalance(order.signer)) {
        errors[errCount] = "AffiliateBalanceLow";
        errCount++;
      }
    }

    if (order.protocolFee != protocolFee) {
      errors[errCount] = "InvalidFee";
      errCount++;
    }

    return (errors, errCount);
  }

  /**
   * @notice Returns true if the nonce has been used
   * @param signer address Address of the signer
   * @param nonce uint256 Nonce being checked
   */
  function nonceUsed(address signer, uint256 nonce)
    public
    view
    override
    returns (bool)
  {
    uint256 groupKey = nonce / 256;
    uint256 indexInGroup = nonce % 256;
    return (_nonceGroups[signer][groupKey] >> indexInGroup) & 1 == 1;
  }

  /**
   * @notice Marks a nonce as used for the given signatory
   * @param signatory  address Address of the signer for which to mark the nonce as used
   * @param nonce uint256 Nonce to be marked as used
   */
  function _markNonceAsUsed(address signatory, uint256 nonce) internal {
    uint256 groupKey = nonce / 256;
    uint256 indexInGroup = nonce % 256;
    uint256 group = _nonceGroups[signatory][groupKey];

    // Revert if nonce is already used
    if ((group >> indexInGroup) & 1 == 1) {
      revert NonceAlreadyUsed(nonce);
    }

    _nonceGroups[signatory][groupKey] = group | (uint256(1) << indexInGroup);
  }

  /**
   * @notice Tests whether signature and signer are valid
   * @param order Order to validate
   */

  function _check(Order calldata order) internal {
    // Ensure the expiry is not passed
    if (order.expiry <= block.timestamp) revert OrderExpired();

    // Recover the signatory from the hash and signature
    (address signatory, ) = ECDSA.tryRecover(
      _getOrderHash(order, _domainSeparatorV4()),
      order.v,
      order.r,
      order.s
    );

    // Ensure the signatory is not null
    if (signatory == address(0)) revert SignatureInvalid();

    // Ensure the signatory is authorized by the signer wallet
    if (order.signer.wallet != signatory) {
      if (authorized[order.signer.wallet] != signatory) revert Unauthorized();
    }

    // Ensure the nonce is not yet used and if not mark it used
    _markNonceAsUsed(signatory, order.nonce);

    // Ensure the nonce is not below the minimum nonce set by cancelUpTo
    if (order.nonce < _signatoryMinimumNonce[signatory]) revert NonceTooLow();
  }

  /**
   * @notice Hash an order into bytes32
   * @dev EIP-191 header and domain separator included
   * @param order Order The order to be hashed
   * @param domainSeparator bytes32
   * @return bytes32 A keccak256 abi.encodePacked value
   */
  function _getOrderHash(Order calldata order, bytes32 domainSeparator)
    internal
    view
    returns (bytes32)
  {
    return
      keccak256(
        abi.encodePacked(
          "\x19\x01", // EIP191: Indicates EIP712
          domainSeparator,
          keccak256(
            abi.encode(
              ORDER_TYPEHASH,
              order.nonce,
              order.expiry,
              protocolFee,
              keccak256(abi.encode(PARTY_TYPEHASH, order.signer)),
              keccak256(abi.encode(PARTY_TYPEHASH, order.sender)),
              keccak256(abi.encode(PARTY_TYPEHASH, order.affiliate))
            )
          )
        )
      );
  }

  /**
   * @notice Perform token transfer for tokens in registry
   * @dev Transfer type specified by the bytes4 kind param
   * @dev ERC721: uses transferFrom for transfer
   * @dev ERC20: Takes into account non-standard ERC-20 tokens.
   * @param from address Wallet address to transfer from
   * @param to address Wallet address to transfer to
   * @param amount uint256 Amount for ERC-20
   * @param id token ID for ERC-721
   * @param token address Contract address of token
   * @param kind bytes4 EIP-165 interface ID of the token
   */
  function _transfer(
    address from,
    address to,
    uint256 amount,
    uint256 id,
    address token,
    bytes4 kind
  ) internal {
    IAdapter adapter = adapters[kind];
    if (address(adapter) == address(0)) revert TokenKindUnknown();
    // Use delegatecall so transferToken calls underlying transfer as Swap
    (bool success, ) = address(adapter).delegatecall(
      abi.encodeWithSelector(
        adapter.transferTokens.selector,
        from,
        to,
        amount,
        id,
        token
      )
    );
    if (!success) revert TransferFailed(from, to);
  }

  /**
   * @notice Calculates and transfers protocol fee
   * @param order order
   */
  function _transferProtocolFee(Order calldata order) internal {
    // Transfer fee from signer to feeWallet
    uint256 feeAmount = (order.signer.amount * protocolFee) / FEE_DIVISOR;
    if (feeAmount > 0) {
      _transfer(
        order.signer.wallet,
        protocolFeeWallet,
        feeAmount,
        order.signer.id,
        order.signer.token,
        order.signer.kind
      );
    }
  }
}<|MERGE_RESOLUTION|>--- conflicted
+++ resolved
@@ -10,16 +10,7 @@
  * @title AirSwap: Atomic Token Swap
  * @notice https://www.airswap.io/
  */
-<<<<<<< HEAD
-contract Swap is ISwap, Ownable, EIP712 {
-=======
 contract Swap is ISwap, Ownable2Step, EIP712 {
-  bytes32 public constant DOMAIN_TYPEHASH =
-    keccak256(
-      "EIP712Domain(string name,string version,uint256 chainId,address verifyingContract)"
-    );
-
->>>>>>> 3156332b
   bytes32 internal constant ORDER_TYPEHASH =
     keccak256(
       abi.encodePacked(

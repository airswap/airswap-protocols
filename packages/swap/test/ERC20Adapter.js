const { expect } = require('chai')
const { ethers, waffle } = require('hardhat')
const IERC20 = require('@openzeppelin/contracts/build/contracts/IERC20.json')
const { deployMockContract } = waffle
const { ADDRESS_ZERO, tokenKinds } = require('@airswap/constants')

let snapshotId
let adapter
let party

describe('ERC20Adapter Unit', () => {
  beforeEach(async () => {
    snapshotId = await ethers.provider.send('evm_snapshot')
  })

  afterEach(async () => {
    await ethers.provider.send('evm_revert', [snapshotId])
  })

  before('deploy erc20 transfer handler', async () => {
    ;[deployer, anyone] = await ethers.getSigners()
    token = await deployMockContract(deployer, IERC20.abi)
    adapter = await (await ethers.getContractFactory('ERC20Adapter')).deploy()
    await adapter.deployed()
    party = {
      wallet: ADDRESS_ZERO,
      token: token.address,
      kind: tokenKinds.ERC20,
      id: '0',
      amount: '1',
    }
  })

<<<<<<< HEAD
  it('attemptFeeTransfer is true', async () => {
    expect(await adapter.attemptFeeTransfer()).to.be.equal(true)
  })

  it('implementsEIP2981 is false', async () => {
    expect(await adapter.implementsEIP2981(party.token)).to.be.equal(false)
  })

  it('getRoyaltyInfo returns (address(0), 0)', async () => {
    let royaltyInfo = await adapter.getRoyaltyInfo(
      party.token,
      party.id,
      party.amount
    )
    expect(royaltyInfo[0]).to.be.equal(ADDRESS_ZERO)
    expect(royaltyInfo[1].toString()).to.be.equal('0')
  })

=======
>>>>>>> 2f0e3079
  it('hasAllowance succeeds', async () => {
    await token.mock.allowance
      .withArgs(party.wallet, adapter.address)
      .returns('1')
    expect(await adapter.connect(anyone).hasAllowance(party)).to.be.equal(true)
  })

  it('hasBalance succeeds', async () => {
    await token.mock.balanceOf.returns('1')
    expect(await adapter.hasBalance(party)).to.be.equal(true)
  })

  it('transferTokens succeeds', async () => {
    await token.mock.transferFrom.returns(true)
    await expect(
      adapter
        .connect(anyone)
        .transferTokens(
          party.wallet,
          anyone.address,
          party.amount,
          party.id,
          party.token
        )
    ).not.to.be.reverted
  })

  it('transferTokens with nonzero id fails', async () => {
    await token.mock.transferFrom.returns(true)
    await expect(
      adapter
        .connect(anyone)
        .transferTokens(
          party.wallet,
          anyone.address,
          party.amount,
          '1',
          party.token
        )
    ).to.be.revertedWith('InvalidArgument("id")')
  })
})<|MERGE_RESOLUTION|>--- conflicted
+++ resolved
@@ -31,11 +31,6 @@
     }
   })
 
-<<<<<<< HEAD
-  it('attemptFeeTransfer is true', async () => {
-    expect(await adapter.attemptFeeTransfer()).to.be.equal(true)
-  })
-
   it('implementsEIP2981 is false', async () => {
     expect(await adapter.implementsEIP2981(party.token)).to.be.equal(false)
   })
@@ -50,8 +45,6 @@
     expect(royaltyInfo[1].toString()).to.be.equal('0')
   })
 
-=======
->>>>>>> 2f0e3079
   it('hasAllowance succeeds', async () => {
     await token.mock.allowance
       .withArgs(party.wallet, adapter.address)

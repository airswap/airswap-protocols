--- conflicted
+++ resolved
@@ -45,7 +45,6 @@
 
 let market
 
-<<<<<<< HEAD
 let snapshotId
 
 contract('Market', async accounts => {
@@ -67,35 +66,10 @@
   })
 
   describe('Deploying...', async () => {
-    it('Deployed trading token "AST"', async () => {
-      tokenAST = await FungibleToken.new()
-=======
-contract(
-  'Market',
-  ([
-    aliceAddress,
-    bobAddress,
-    carolAddress,
-    davidAddress,
-    eveAddress,
-    fredAddress,
-    zaraAddress,
-  ]) => {
-    describe('Deploying...', () => {
-      it('Deployed trading token "AST" and "DAI" and market for AST/DAI', async () => {
+    it('Deployed trading token "AST" and "DAI" and market for AST/DAI', async () => {
         let tokenAST = await FungibleToken.new()
         let tokenDAI = await FungibleToken.new()
         market = await Market.new(tokenAST.address, tokenDAI.address)
-      })
->>>>>>> 0e9ce6eb
-    })
-
-    it('Deployed trading token "DAI"', async () => {
-      tokenDAI = await FungibleToken.new()
-    })
-
-    it('Deployed market for AST/DAI', async () => {
-      market = await Market.new(tokenAST.address, tokenDAI.address)
     })
   })
 

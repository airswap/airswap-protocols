--- conflicted
+++ resolved
@@ -172,27 +172,12 @@
     */
   function hasIntent(
     address _staker
-<<<<<<< HEAD
-  ) internal view returns (bool) {
-
-    if (list[_staker][PREV].staker == HEAD && list[_staker][NEXT].staker == HEAD) {
-      if (list[HEAD][NEXT].staker == _staker) {
-         return true;
-      }
-    } else {
-      if (list[_staker][PREV].staker != address(0)) {
-        if (list[list[_staker][PREV].staker][NEXT].staker == _staker) {
-          return true;
-        }
-      }
-=======
   ) internal view returns (
     bool
   ) {
     if (list[_staker][PREV].staker != address(0) &&
       list[list[_staker][PREV].staker][NEXT].staker == _staker) {
         return true;
->>>>>>> 3e9e73cb
     }
     return false;
   }
@@ -210,14 +195,9 @@
     */
   function fetchIntents(
     uint256 _count
-<<<<<<< HEAD
-  ) public view returns (bytes32[] memory result) {
-
-=======
   ) public view returns (
     bytes32[] memory result
   ) {
->>>>>>> 3e9e73cb
     // Limit results to list length or _count.
     uint256 limit = length;
     if (_count < length) {
@@ -250,14 +230,9 @@
     */
   function findPosition(
     uint256 _amount
-<<<<<<< HEAD
-  ) internal view returns (Intent memory) {
-
-=======
   ) internal view returns (
     Intent memory
   ) {
->>>>>>> 3e9e73cb
     // Get the first intent in the list.
     Intent storage intent = list[HEAD][NEXT];
 
@@ -280,17 +255,11 @@
     * @param _nextIntent Intent to follow _newIntent
     */
   function insertIntent(
-<<<<<<< HEAD
-    Intent memory _intent,
-    Intent memory _existing
-  ) internal returns (bool) {
-=======
     Intent memory _newIntent,
     Intent memory _nextIntent
   ) internal returns (
     bool
   ) {
->>>>>>> 3e9e73cb
 
     // Ensure the _existing intent is in the list.
     if (!hasIntent(_nextIntent.staker)) {

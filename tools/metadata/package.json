--- conflicted
+++ resolved
@@ -20,13 +20,8 @@
     "test": "TS_NODE_COMPILER_OPTIONS='{\"strict\":false}' yarn mocha -r ts-node/esm test/*.ts"
   },
   "dependencies": {
-<<<<<<< HEAD
-    "@airswap/constants": "4.1.4",
+    "@airswap/constants": "4.1.5",
     "@airswap/types": "4.1.1",
-=======
-    "@airswap/constants": "^4.1.5",
-    "@airswap/types": "^4.1.1",
->>>>>>> 0c41e7f2
     "@airswap/wrapper": "4.1.4",
     "@openzeppelin/contracts": "^4.8.3",
     "@uniswap/token-lists": "^1.0.0-beta.24",

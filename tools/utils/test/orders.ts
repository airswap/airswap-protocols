import { assert, expect } from 'chai'
import { ethers } from 'ethers'
import { ADDRESS_ZERO, SECONDS_IN_DAY } from '@airswap/constants'

import {
  isValidLightOrder,
<<<<<<< HEAD
  calculateCostFromLevels,
  getBestByLowestSenderAmount,
  getBestByHighestSignerAmount,
=======
>>>>>>> dd512f4a
} from '../index'
import {
  createLightSignature,
  getSignerFromLightSignature,
} from '../src/orders'

const signerPrivateKey =
  '0x4934d4ff925f39f91e3729fbce52ef12f25fdf93e014e291350f7d314c1a096b'
const provider = ethers.getDefaultProvider('rinkeby')
const wallet = new ethers.Wallet(signerPrivateKey, provider)

describe('Orders', async () => {

  it('Signs and validates a light order', async () => {
    const unsignedOrder = {
      nonce: Date.now().toString(),
      expiry: Math.round(Date.now() / 1000 + SECONDS_IN_DAY).toString(),
      signerWallet: ADDRESS_ZERO,
      signerToken: ADDRESS_ZERO,
      signerAmount: '0',
      signerFee: '300',
      senderWallet: ADDRESS_ZERO,
      senderToken: ADDRESS_ZERO,
      senderAmount: '0',
    }
    const { v, r, s } = await createLightSignature(
      unsignedOrder,
      wallet.privateKey,
      ADDRESS_ZERO,
      1
    )
    const signerWallet = getSignerFromLightSignature(
      unsignedOrder,
      ADDRESS_ZERO,
      1,
      v,
      r,
      s
    )
    expect(isValidLightOrder({ ...unsignedOrder, v, r, s })).to.equal(true)
    expect(signerWallet.toLowerCase()).to.equal(wallet.address.toLowerCase())
  })

<<<<<<< HEAD
  it('Best by lowest sender', async () => {
    const orders = []
    let count = 5
    const lowestAmount = 50
    while (count--) {
      orders.push(
        createOrder({
          sender: {
            wallet: '',
            kind: tokenKinds.ERC20,
            token: '',
            amount: count + lowestAmount,
          },
        })
      )
    }
    const best = getBestByLowestSenderAmount(orders)
    expect(best.sender.amount).to.equal(String(lowestAmount))
  })

  it('Best by highest signer', async () => {
    const orders = []
    const highestAmount = 5
    let count = 0
    while (count++ < highestAmount) {
      orders.push(
        createOrder({
          signer: {
            wallet: '',
            kind: tokenKinds.ERC20,
            token: '',
            amount: count,
          },
        })
      )
    }
    const best = getBestByHighestSignerAmount(orders)
    expect(best.signer.amount).to.equal(String(highestAmount))
  })

  const levels = [
    ['250', '0.5'],
    ['500', '0.6'],
    ['750', '0.7'],
  ]

  it('Calculates cost from levels', async () => {
    expect(calculateCostFromLevels('200', levels)).to.equal('100')
    expect(calculateCostFromLevels('250', levels)).to.equal('125')
    expect(calculateCostFromLevels('255', levels)).to.equal('128')
    expect(calculateCostFromLevels('600', levels)).to.equal('345')
  })

  it('Throws for amount over max', async () => {
    try {
      calculateCostFromLevels('755', levels)
      assert(false)
    } catch (e) {
      assert(true)
    }
  })
=======
>>>>>>> dd512f4a
})<|MERGE_RESOLUTION|>--- conflicted
+++ resolved
@@ -4,12 +4,7 @@
 
 import {
   isValidLightOrder,
-<<<<<<< HEAD
   calculateCostFromLevels,
-  getBestByLowestSenderAmount,
-  getBestByHighestSignerAmount,
-=======
->>>>>>> dd512f4a
 } from '../index'
 import {
   createLightSignature,
@@ -53,47 +48,6 @@
     expect(signerWallet.toLowerCase()).to.equal(wallet.address.toLowerCase())
   })
 
-<<<<<<< HEAD
-  it('Best by lowest sender', async () => {
-    const orders = []
-    let count = 5
-    const lowestAmount = 50
-    while (count--) {
-      orders.push(
-        createOrder({
-          sender: {
-            wallet: '',
-            kind: tokenKinds.ERC20,
-            token: '',
-            amount: count + lowestAmount,
-          },
-        })
-      )
-    }
-    const best = getBestByLowestSenderAmount(orders)
-    expect(best.sender.amount).to.equal(String(lowestAmount))
-  })
-
-  it('Best by highest signer', async () => {
-    const orders = []
-    const highestAmount = 5
-    let count = 0
-    while (count++ < highestAmount) {
-      orders.push(
-        createOrder({
-          signer: {
-            wallet: '',
-            kind: tokenKinds.ERC20,
-            token: '',
-            amount: count,
-          },
-        })
-      )
-    }
-    const best = getBestByHighestSignerAmount(orders)
-    expect(best.signer.amount).to.equal(String(highestAmount))
-  })
-
   const levels = [
     ['250', '0.5'],
     ['500', '0.6'],
@@ -115,6 +69,4 @@
       assert(true)
     }
   })
-=======
->>>>>>> dd512f4a
 })
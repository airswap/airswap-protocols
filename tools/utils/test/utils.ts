--- conflicted
+++ resolved
@@ -16,16 +16,13 @@
   isValidOrderERC20,
   isValidPricingERC20,
   protocolInterfaces,
-<<<<<<< HEAD
   createOrder,
   createOrderSignature,
   fullOrderToParams,
   compressFullOrder,
   decompressFullOrder,
   orderToParams,
-=======
   getCostByRule,
->>>>>>> c47bc90c
 } from '../index'
 
 const signerPrivateKey =
@@ -231,7 +228,6 @@
     })
   })
 
-<<<<<<< HEAD
   it('Converts full order to params array correctly', async () => {
     // Create an unsigned order
     const unsignedOrder = createOrder({
@@ -416,7 +412,8 @@
 
     // Verify array length
     expect(params.length).to.equal(18)
-=======
+  })
+
   describe('Delegate calculations', () => {
     it('calculates correct signer amount for simple delegate fill', async () => {
       // Test with different decimals (6 vs 18)
@@ -441,6 +438,5 @@
         getCostByRule(fillSenderAmount, senderRuleAmount, signerRuleAmount)
       ).to.equal('72727272727272727') // ≈0.072727272727272727 ETH
     })
->>>>>>> c47bc90c
   })
 })
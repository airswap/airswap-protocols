import {
  SignTypedDataVersion,
  recoverTypedSignature,
  signTypedData,
} from '@metamask/eth-sig-util'
import { toBuffer } from 'ethereumjs-util'
import { ethers } from 'ethers'
import lzString from 'lz-string'

import { abi as ERC20_ABI } from './abis/ERC20.json'
const erc20Interface = new ethers.utils.Interface(ERC20_ABI)

import {
  ADDRESS_ZERO,
  ChainIds,
  DOMAIN_NAME_SWAP_ERC20,
  DOMAIN_VERSION_SWAP_ERC20,
  SECONDS_IN_DAY,
} from './constants'

<<<<<<< HEAD
import type { Settlement, Signature } from './types'
=======
import { Signature, Settlement, Transfer } from './types'
>>>>>>> 30d18bcc

export const EIP712SwapERC20 = {
  EIP712Domain: [
    { name: 'name', type: 'string' },
    { name: 'version', type: 'string' },
    { name: 'chainId', type: 'uint256' },
    { name: 'verifyingContract', type: 'address' },
  ],
  OrderERC20: [
    { name: 'nonce', type: 'uint256' },
    { name: 'expiry', type: 'uint256' },
    { name: 'signerWallet', type: 'address' },
    { name: 'signerToken', type: 'address' },
    { name: 'signerAmount', type: 'uint256' },
    { name: 'protocolFee', type: 'uint256' },
    { name: 'senderWallet', type: 'address' },
    { name: 'senderToken', type: 'address' },
    { name: 'senderAmount', type: 'uint256' },
  ],
}

export type UnsignedOrderERC20 = {
  nonce: string
  expiry: string
  signerWallet: string
  signerToken: string
  signerAmount: string
  protocolFee: string
  senderWallet: string
  senderToken: string
  senderAmount: string
}

export type OrderERC20 = {
  nonce: string
  expiry: string
  signerWallet: string
  signerToken: string
  signerAmount: string
  senderToken: string
  senderAmount: string
} & Signature

export type FullOrderERC20 = UnsignedOrderERC20 & Signature & Settlement

export type SwapERC20 = {
  nonce: string
  signerWallet: string
}

export type FullSwapERC20 = {
  signerToken: string
  signerAmount: string
  senderWallet: string
  senderToken: string
  senderAmount: string
  feeAmount: string
} & SwapERC20

export function createOrderERC20({
  nonce = Date.now().toString(),
  expiry = Math.round(Date.now() / 1000 + SECONDS_IN_DAY).toString(),
  signerWallet = ADDRESS_ZERO,
  signerToken = ADDRESS_ZERO,
  signerAmount = '0',
  protocolFee = '0',
  senderWallet = ADDRESS_ZERO,
  senderToken = ADDRESS_ZERO,
  senderAmount = '0',
}: any): UnsignedOrderERC20 {
  return {
    nonce: String(nonce),
    expiry: String(expiry),
    signerWallet,
    signerToken,
    signerAmount: String(signerAmount),
    protocolFee: String(protocolFee),
    senderWallet,
    senderToken,
    senderAmount: String(senderAmount),
  }
}

export async function createOrderERC20Signature(
  unsignedOrder: UnsignedOrderERC20,
  signer: ethers.VoidSigner | string,
  swapContract: string,
  chainId = ChainIds.MAINNET,
  version = DOMAIN_VERSION_SWAP_ERC20,
  name = DOMAIN_NAME_SWAP_ERC20
): Promise<Signature> {
  let sig: string
  if (typeof signer === 'string') {
    sig = signTypedData({
      version: SignTypedDataVersion.V4,
      privateKey: toBuffer(signer),
      data: {
        types: EIP712SwapERC20,
        domain: {
          verifyingContract: swapContract,
          chainId,
          version,
          name,
        },
        primaryType: 'OrderERC20',
        message: unsignedOrder,
      },
    })
  } else {
    sig = await signer._signTypedData(
      {
        verifyingContract: swapContract,
        chainId,
        version,
        name,
      },
      { OrderERC20: EIP712SwapERC20.OrderERC20 },
      unsignedOrder
    )
  }
  const { r, s, v } = ethers.utils.splitSignature(sig)
  return { r, s, v: String(v) }
}

export function getSignerFromOrderERC20Signature(
  order: UnsignedOrderERC20,
  swapContract: string,
  chainId: number,
  v: string,
  r: string,
  s: string
): string {
  const sig = `${r}${s.slice(2)}${ethers.BigNumber.from(v)
    .toHexString()
    .slice(2)}`
  return recoverTypedSignature({
    version: SignTypedDataVersion.V4,
    signature: sig,
    data: {
      types: EIP712SwapERC20,
      domain: {
        name: DOMAIN_NAME_SWAP_ERC20,
        version: DOMAIN_VERSION_SWAP_ERC20,
        chainId,
        verifyingContract: swapContract,
      },
      primaryType: 'OrderERC20',
      message: order,
    },
  })
}

export function isValidOrderERC20(order: OrderERC20): boolean {
  return (
    !!order &&
    typeof order.nonce === 'string' &&
    typeof order.expiry === 'string' &&
    ethers.utils.isAddress(order.signerWallet) &&
    ethers.utils.isAddress(order.signerToken) &&
    typeof order.signerAmount === 'string' &&
    ethers.utils.isAddress(order.senderToken) &&
    typeof order.senderAmount === 'string' &&
    typeof order.v === 'string' &&
    ethers.utils.isBytesLike(order.r) &&
    ethers.utils.isBytesLike(order.s)
  )
}

export function isValidFullOrderERC20(fullOrder: FullOrderERC20): boolean {
  return (
    !!fullOrder &&
    ethers.utils.isAddress(fullOrder.swapContract) &&
    typeof fullOrder.chainId === 'number' &&
    typeof fullOrder.nonce === 'string' &&
    typeof fullOrder.expiry === 'string' &&
    ethers.utils.isAddress(fullOrder.signerWallet) &&
    ethers.utils.isAddress(fullOrder.signerToken) &&
    typeof fullOrder.signerAmount === 'string' &&
    typeof fullOrder.protocolFee === 'string' &&
    ethers.utils.isAddress(fullOrder.senderWallet) &&
    ethers.utils.isAddress(fullOrder.senderToken) &&
    typeof fullOrder.senderAmount === 'string' &&
    typeof fullOrder.v === 'string' &&
    ethers.utils.isBytesLike(fullOrder.r) &&
    ethers.utils.isBytesLike(fullOrder.s)
  )
}

export function orderERC20ToParams(
  order: OrderERC20
): [
  string,
  string,
  string,
  string,
  string,
  string,
  string,
  string,
  string,
  string
] {
  return [
    order.nonce,
    order.expiry,
    order.signerWallet,
    order.signerToken,
    order.signerAmount,
    order.senderToken,
    order.senderAmount,
    order.v,
    order.r,
    order.s,
  ]
}

export function paramsToOrderERC20(str: string): OrderERC20 {
  const split = str.split(',')
  return {
    nonce: split[0],
    expiry: split[1],
    signerWallet: split[2],
    signerToken: split[3],
    signerAmount: split[4],
    senderToken: split[5],
    senderAmount: split[6],
    v: split[7],
    r: split[8],
    s: split[9],
  }
}

export function fullOrderERC20ToParams(
  order: FullOrderERC20
): [
  number,
  string,
  string,
  string,
  string,
  string,
  string,
  string,
  string,
  string,
  string,
  string,
  string,
  string
] {
  return [
    order.chainId,
    order.swapContract,
    order.nonce,
    order.expiry,
    order.signerWallet,
    order.signerToken,
    order.signerAmount,
    order.protocolFee,
    order.senderWallet,
    order.senderToken,
    order.senderAmount,
    order.v,
    order.r,
    order.s,
  ]
}

export function paramsToFullOrderERC20(str: string): FullOrderERC20 {
  const split = str.split(',')
  return {
    chainId: Number(split[0]),
    swapContract: split[1],
    nonce: split[2],
    expiry: split[3],
    signerWallet: split[4],
    signerToken: split[5],
    signerAmount: split[6],
    protocolFee: split[7],
    senderWallet: split[8],
    senderToken: split[9],
    senderAmount: split[10],
    v: split[11],
    r: split[12],
    s: split[13],
  }
}

export function orderERC20PropsToStrings(obj: any): OrderERC20 {
  return {
    nonce: String(obj.nonce),
    expiry: String(obj.expiry),
    signerWallet: String(obj.signerWallet),
    signerToken: String(obj.signerToken),
    signerAmount: String(obj.signerAmount),
    senderToken: String(obj.senderToken),
    senderAmount: String(obj.senderAmount),
    v: String(obj.v),
    r: String(obj.r),
    s: String(obj.s),
  }
}

export function compressFullOrderERC20(order: FullOrderERC20): string {
  return lzString.compressToEncodedURIComponent(
    fullOrderERC20ToParams(order).join(',')
  )
}

export function decompressFullOrderERC20(str: string): FullOrderERC20 {
  return paramsToFullOrderERC20(lzString.decompressFromEncodedURIComponent(str))
}

<<<<<<< HEAD
const parseTransfer = (log: any): any => {
  let parsed: any
  let transfer: any
=======
const parseTransfer = (log: any): Transfer | null => {
  let parsed
  let transfer
>>>>>>> 30d18bcc
  try {
    parsed = erc20Interface.parseLog(log)
    if (parsed.name === 'Transfer') {
      transfer = {
        token: log.address?.toLowerCase(),
        from: parsed.args[0]?.toLowerCase(),
        to: parsed.args[1]?.toLowerCase(),
        amount: ethers.BigNumber.from(parsed.args[2]),
      }
    }
  } catch (e) {
    return null
  }
  return transfer
}

export const getFullSwapERC20FromTransfers = (
  nonce: string,
  signerWallet: string,
  feeReceiver: string,
<<<<<<< HEAD
  logs: ethers.providers.Log[]
): Promise<FullSwapERC20> => {
  const transfers = []
  let transfer: any
  let length = logs.length

  while (length--) {
    transfer = parseTransfer(logs[length])
    if (transfer) {
      transfers.push(transfer)
    }
  }

  let fee: any
  let signer: any
  let sender: any

  let i = transfers.length
  while (i--) {
    if (transfers[i].to === feeReceiver.toLowerCase()) {
      fee = transfers[i]
=======
  transfers: Transfer[]
): FullSwapERC20 => {
  let feeTransfer: Transfer | null
  let signerTransfer: Transfer | null
  let senderTransfer: Transfer | null

  let i = transfers.length
  while (i--) {
    if (transfers[i].to === feeReceiver) {
      feeTransfer = transfers[i]
>>>>>>> 30d18bcc
    } else {
      let j = transfers.length
      while (j--) {
        if (
          transfers[i].from === signerWallet.toLowerCase() &&
          transfers[i].from === transfers[j].to &&
          transfers[i].to === transfers[j].from
        ) {
          signerTransfer = transfers[i]
          senderTransfer = transfers[j]
          break
        }
      }
    }
  }

  if (!signerTransfer || !senderTransfer) {
    throw new Error('getFullSwapERC20: mutual transfers not found')
  }

  return {
    nonce: nonce.toString(),
    signerWallet: signerTransfer.from,
    signerToken: signerTransfer.token,
    signerAmount: signerTransfer.amount.toString(),
    senderWallet: senderTransfer.from,
    senderToken: senderTransfer.token,
    senderAmount: senderTransfer.amount.toString(),
    feeAmount: (feeTransfer?.amount || 0).toString(),
  }
}

export const getFullSwapERC20 = (
  nonce: string,
  signerWallet: string,
  feeReceiver: string,
  logs: ethers.providers.Log[]
): FullSwapERC20 => {
  const allTransfers: Transfer[] = []
  let transfer: Transfer | null
  let length = logs.length

  feeReceiver = feeReceiver.toLowerCase()
  signerWallet = signerWallet.toLowerCase()

  while (length--) {
    if ((transfer = parseTransfer(logs[length]))) {
      allTransfers.push(transfer)
    }
  }

  return getFullSwapERC20FromTransfers(
    nonce,
    signerWallet,
    feeReceiver,
    allTransfers
  )
}<|MERGE_RESOLUTION|>--- conflicted
+++ resolved
@@ -18,11 +18,7 @@
   SECONDS_IN_DAY,
 } from './constants'
 
-<<<<<<< HEAD
-import type { Settlement, Signature } from './types'
-=======
-import { Signature, Settlement, Transfer } from './types'
->>>>>>> 30d18bcc
+import type { Signature, Settlement, Transfer } from './types'
 
 export const EIP712SwapERC20 = {
   EIP712Domain: [
@@ -336,15 +332,9 @@
   return paramsToFullOrderERC20(lzString.decompressFromEncodedURIComponent(str))
 }
 
-<<<<<<< HEAD
-const parseTransfer = (log: any): any => {
+const parseTransfer = (log: any): Transfer | null => {
   let parsed: any
   let transfer: any
-=======
-const parseTransfer = (log: any): Transfer | null => {
-  let parsed
-  let transfer
->>>>>>> 30d18bcc
   try {
     parsed = erc20Interface.parseLog(log)
     if (parsed.name === 'Transfer') {
@@ -365,29 +355,6 @@
   nonce: string,
   signerWallet: string,
   feeReceiver: string,
-<<<<<<< HEAD
-  logs: ethers.providers.Log[]
-): Promise<FullSwapERC20> => {
-  const transfers = []
-  let transfer: any
-  let length = logs.length
-
-  while (length--) {
-    transfer = parseTransfer(logs[length])
-    if (transfer) {
-      transfers.push(transfer)
-    }
-  }
-
-  let fee: any
-  let signer: any
-  let sender: any
-
-  let i = transfers.length
-  while (i--) {
-    if (transfers[i].to === feeReceiver.toLowerCase()) {
-      fee = transfers[i]
-=======
   transfers: Transfer[]
 ): FullSwapERC20 => {
   let feeTransfer: Transfer | null
@@ -398,7 +365,6 @@
   while (i--) {
     if (transfers[i].to === feeReceiver) {
       feeTransfer = transfers[i]
->>>>>>> 30d18bcc
     } else {
       let j = transfers.length
       while (j--) {

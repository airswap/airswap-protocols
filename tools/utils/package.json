--- conflicted
+++ resolved
@@ -21,13 +21,8 @@
     "test:ci": "yarn test"
   },
   "dependencies": {
-<<<<<<< HEAD
-    "@airswap/constants": "4.1.4",
+    "@airswap/constants": "4.1.5",
     "@airswap/types": "4.1.1",
-=======
-    "@airswap/constants": "^4.1.5",
-    "@airswap/types": "^4.1.1",
->>>>>>> 0c41e7f2
     "@metamask/eth-sig-util": "^5.0.2",
     "bignumber.js": "^9.0.1",
     "ethereumjs-util": "^7.1.5",

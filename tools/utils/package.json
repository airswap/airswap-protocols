{
  "name": "@airswap/utils",
  "version": "4.1.10",
  "description": "AirSwap: Utilities for Developers",
  "repository": {
    "type": "git",
    "url": "https://github.com/airswap/airswap-protocols"
  },
  "keywords": [
    "airswap"
  ],
  "license": "MIT",
  "main": "build/index.js",
  "files": [
    "/build"
  ],
  "scripts": {
    "clean": "rm -rf ./build",
    "compile": "yarn clean && tsc -b",
    "test": "TS_NODE_COMPILER_OPTIONS='{\"strict\":false}' yarn mocha -r ts-node/esm test/*.ts",
    "test:ci": "yarn test"
  },
  "dependencies": {
<<<<<<< HEAD
    "@airswap/constants": "4.1.6",
=======
    "@airswap/constants": "4.1.7",
>>>>>>> 6b76cbf4
    "@airswap/types": "4.1.2",
    "@metamask/eth-sig-util": "^5.0.2",
    "bignumber.js": "^9.0.1",
    "ethereumjs-util": "^7.1.5",
    "ethers": "^5.6.9",
    "lz-string": "^1.5.0"
  },
  "devDependencies": {
    "@openzeppelin/contracts": "^4.8.3"
  },
  "publishConfig": {
    "access": "public"
  }
}<|MERGE_RESOLUTION|>--- conflicted
+++ resolved
@@ -1,6 +1,6 @@
 {
   "name": "@airswap/utils",
-  "version": "4.1.10",
+  "version": "4.1.11",
   "description": "AirSwap: Utilities for Developers",
   "repository": {
     "type": "git",
@@ -21,12 +21,8 @@
     "test:ci": "yarn test"
   },
   "dependencies": {
-<<<<<<< HEAD
-    "@airswap/constants": "4.1.6",
-=======
-    "@airswap/constants": "4.1.7",
->>>>>>> 6b76cbf4
-    "@airswap/types": "4.1.2",
+    "@airswap/constants": "4.1.8",
+    "@airswap/types": "4.1.3",
     "@metamask/eth-sig-util": "^5.0.2",
     "bignumber.js": "^9.0.1",
     "ethereumjs-util": "^7.1.5",

--- conflicted
+++ resolved
@@ -21,13 +21,8 @@
     "test:ci": "yarn test"
   },
   "dependencies": {
-<<<<<<< HEAD
     "@airswap/constants": "4.1.9-beta.2",
-    "@airswap/types": "4.1.3",
-=======
-    "@airswap/constants": "4.1.8",
     "@airswap/types": "4.1.4",
->>>>>>> ca5300d8
     "@metamask/eth-sig-util": "^5.0.2",
     "bignumber.js": "^9.0.1",
     "ethereumjs-util": "^7.1.5",

--- conflicted
+++ resolved
@@ -4,17 +4,12 @@
 import BigNumber from 'bignumber.js'
 
 import { etherscanDomains } from '@airswap/constants'
-<<<<<<< HEAD
-import { Quote, Order, Formula, Levels } from '@airswap/types'
-=======
-import { Quote, Order, Levels } from '@airswap/types'
->>>>>>> a91a9ac1
+import { Quote, Order, Levels, Formula } from '@airswap/types'
 
 export * from './src/hashes'
 export * from './src/orders'
 export * from './src/quotes'
 
-<<<<<<< HEAD
 export function calculateCost(amount: string, pricing: Formula | Levels) {
   // TODO: Formula support
   if (typeof pricing !== 'string') {
@@ -23,8 +18,6 @@
   return null
 }
 
-=======
->>>>>>> a91a9ac1
 export function calculateCostFromLevels(amount: string, levels: Levels) {
   const totalAmount = new BigNumber(amount)
   const totalAvailable = new BigNumber(levels[levels.length - 1][0])

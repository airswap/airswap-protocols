{
  "name": "@airswap/libraries",
<<<<<<< HEAD
  "version": "4.0.5-beta.4",
=======
  "version": "4.0.5-beta.3",
>>>>>>> d88d067b
  "description": "AirSwap: Libraries for Developers",
  "repository": {
    "type": "git",
    "url": "https://github.com/airswap/airswap-libraries"
  },
  "homepage": "https://github.com/airswap/airswap-libraries",
  "keywords": [
    "airswap"
  ],
  "license": "MIT",
  "main": "build/index.js",
  "types": "build/index.d.ts",
  "files": [
    "/build"
  ],
  "scripts": {
    "clean": "rm -rf ./build",
    "compile": "yarn clean && tsc -b",
    "lint:check": "yarn eslint . --ext .js,.ts",
    "lint:fix": "yarn eslint . --ext .js,.ts --fix",
    "pretty:check": "prettier --check \"./**/*.ts\" \"./**/*.js\"",
    "pretty:fix": "prettier --write \"./**/*.ts\" \"./**/*.js\"",
    "test": "yarn test:unit",
    "test:unit": "TS_NODE_COMPILER_OPTIONS='{\"strict\":false}' yarn mocha -r ts-node/esm test/*.ts"
  },
  "dependencies": {
    "@airswap/balances": "^2.0.2",
    "@airswap/constants": "4.0.2-beta.0",
    "@airswap/jsonrpc-client-websocket": "0.0.1",
    "@airswap/registry": "4.0.2-beta.1",
    "@airswap/swap": "4.0.3-beta.1",
    "@airswap/swap-erc20": "^4.0.0",
    "@airswap/types": "4.0.3-beta.0",
    "@airswap/utils": "4.0.5-beta.1",
    "@airswap/wrapper": "4.0.3-beta.0",
    "browser-or-node": "^2.1.1",
    "ethers": "^5.6.9",
    "jayson": "^4.0.0",
    "tiny-typed-emitter": "^2.1.0",
    "websocket": "^1.0.34"
  },
  "devDependencies": {
    "@relaycorp/ws-mock": "^5.2.6",
    "@types/mock-require": "^2.0.0",
    "body-parser": "^1.20.1",
    "express": "^4.18.2",
    "fancy-test": "^1.4.7",
    "mock-require": "^3.0.3",
    "mock-socket": "^9.0.3",
    "nock": "^12.0.1",
    "sinon": "^14.0.0",
    "sinon-chai": "^3.7.0",
    "ws": "^7.4.1"
  },
  "publishConfig": {
    "access": "public"
  },
  "volta": {
    "node": "16.9.0"
  }
}<|MERGE_RESOLUTION|>--- conflicted
+++ resolved
@@ -1,10 +1,6 @@
 {
   "name": "@airswap/libraries",
-<<<<<<< HEAD
   "version": "4.0.5-beta.4",
-=======
-  "version": "4.0.5-beta.3",
->>>>>>> d88d067b
   "description": "AirSwap: Libraries for Developers",
   "repository": {
     "type": "git",

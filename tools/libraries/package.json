{
  "name": "@airswap/libraries",
<<<<<<< HEAD
  "version": "5.0.10-beta.1",
=======
  "version": "5.0.12",
>>>>>>> 9d485228
  "description": "AirSwap: Libraries for Developers",
  "repository": {
    "type": "git",
    "url": "https://github.com/airswap/airswap-protocols"
  },
  "keywords": [
    "airswap"
  ],
  "license": "MIT",
  "main": "build/index.js",
  "types": "build/index.d.ts",
  "files": [
    "/build"
  ],
  "scripts": {
    "clean": "rm -rf ./build",
    "compile": "yarn clean && tsc -b",
    "test": "TS_NODE_COMPILER_OPTIONS='{\"strict\":false}' yarn mocha -r ts-node/esm test/*.ts",
    "test:ci": "yarn test"
  },
  "dependencies": {
    "@airswap/batch-call": "5.1.0",
    "@airswap/delegate": "5.0.3-beta.0",
    "@airswap/jsonrpc-client-websocket": "0.0.1",
    "@airswap/pool": "5.0.1",
    "@airswap/registry": "5.0.1",
    "@airswap/staking": "5.0.1",
    "@airswap/swap": "5.0.1",
    "@airswap/swap-erc20": "5.0.1",
    "@airswap/utils": "5.2.0",
    "@airswap/wrapper": "5.0.1",
    "browser-or-node": "^2.1.1",
    "ethers": "^5.7.2",
    "jayson": "^4.0.0",
    "registry-v3": "npm:@airswap/registry@3.1.2",
    "tiny-typed-emitter": "^2.1.0",
    "websocket": "^1.0.34"
  },
  "devDependencies": {
    "@relaycorp/ws-mock": "^5.2.6",
    "@types/chai": "^4",
    "@types/mocha": "^10",
    "@types/mock-require": "^2.0.0",
    "body-parser": "^1.20.1",
    "chai": "^4.0.0",
    "express": "^4.18.2",
    "fancy-test": "^1.4.7",
    "mocha": "^10.8.2",
    "mock-require": "^3.0.3",
    "mock-socket": "^9.0.3",
    "nock": "^12.0.1",
    "sinon": "^14.0.0",
    "sinon-chai": "^3.7.0",
    "typescript": "^5.0.4",
    "ws": "^7.4.1"
  },
  "publishConfig": {
    "access": "public"
  },
  "volta": {
    "node": "16.9.0"
  }
}<|MERGE_RESOLUTION|>--- conflicted
+++ resolved
@@ -1,10 +1,6 @@
 {
   "name": "@airswap/libraries",
-<<<<<<< HEAD
-  "version": "5.0.10-beta.1",
-=======
   "version": "5.0.12",
->>>>>>> 9d485228
   "description": "AirSwap: Libraries for Developers",
   "repository": {
     "type": "git",

{
  "name": "@airswap/libraries",
<<<<<<< HEAD
  "version": "3.2.0",
=======
  "version": "3.1.3",
>>>>>>> 3cdce2b5
  "description": "AirSwap: Libraries for Developers",
  "contributors": [
    "Don Mosites",
    "Ed Hinchliffe",
    "Hassan Malik"
  ],
  "repository": {
    "type": "git",
    "url": "https://github.com/airswap/airswap-protocols"
  },
  "homepage": "https://github.com/airswap/airswap-protocols/tree/main/tools/libraries",
  "keywords": [
    "airswap"
  ],
  "license": "MIT",
  "main": "build/index.js",
  "types": "build/index.d.ts",
  "files": [
    "/build"
  ],
  "scripts": {
    "clean": "rm -rf ./build",
    "compile": "yarn clean && tsc -b",
    "test": "yarn test:unit",
    "test:unit": "yarn compile && yarn mocha -r ts-node/register test/Server.test.ts test/NodeIndexer.test.ts"
  },
  "dependencies": {
    "@airswap/constants": "3.0.1",
    "@airswap/jsonrpc-client-websocket": "0.0.1",
    "@airswap/registry": "3.1.2",
    "@airswap/indexers": "3.1.2",
    "@airswap/swap": "3.2.3",
    "@airswap/typescript": "3.0.1",
    "@airswap/utils": "3.0.4",
    "@airswap/wrapper": "3.1.3",
    "bignumber.js": "^9.0.0",
    "browser-or-node": "^1.3.0",
    "ethers": "^5.6.9",
    "jayson": "^3.2.0",
    "tiny-typed-emitter": "^2.1.0",
    "websocket": "^1.0.34"
  },
  "devDependencies": {
    "@relaycorp/ws-mock": "^4.2.0",
    "@types/mock-require": "^2.0.0",
    "fancy-test": "^1.4.7",
    "mock-require": "^3.0.3",
    "mock-socket": "^9.0.3",
    "nock": "^12.0.1",
    "sinon": "^14.0.0",
    "sinon-chai": "^3.7.0"
  },
  "publishConfig": {
    "access": "public"
  },
  "volta": {
    "node": "16.9.0"
  }
}<|MERGE_RESOLUTION|>--- conflicted
+++ resolved
@@ -1,10 +1,6 @@
 {
   "name": "@airswap/libraries",
-<<<<<<< HEAD
   "version": "3.2.0",
-=======
-  "version": "3.1.3",
->>>>>>> 3cdce2b5
   "description": "AirSwap: Libraries for Developers",
   "contributors": [
     "Don Mosites",

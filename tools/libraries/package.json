--- conflicted
+++ resolved
@@ -1,10 +1,6 @@
 {
   "name": "@airswap/libraries",
-<<<<<<< HEAD
-  "version": "4.0.21-beta.1",
-=======
   "version": "4.0.22",
->>>>>>> 385ec50f
   "description": "AirSwap: Libraries for Developers",
   "repository": {
     "type": "git",

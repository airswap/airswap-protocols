--- conflicted
+++ resolved
@@ -1,10 +1,6 @@
 {
   "name": "@airswap/libraries",
-<<<<<<< HEAD
   "version": "1.0.0",
-=======
-  "version": "0.0.13",
->>>>>>> cfdd3300
   "description": "Protocol Libraries for AirSwap Developers",
   "contributors": [
     "Don Mosites",

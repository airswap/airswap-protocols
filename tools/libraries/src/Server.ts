--- conflicted
+++ resolved
@@ -297,35 +297,13 @@
     }
   }
 
-<<<<<<< HEAD
-  public async getOrdersERC20(): Promise<OrderResponse<FullOrderERC20>> {
-    try {
-      return Promise.resolve(
-        (await this.httpCall('getOrdersERC20', [
-          {},
-        ])) as OrderResponse<FullOrderERC20>
-      )
-    } catch (err) {
-      return Promise.reject(err)
-    }
-  }
-
-  public async getOrdersERC20By(
-    OrderFilter: OrderFilter,
-    filters = false
-=======
   public async getOrdersERC20(
     orderFilter: OrderFilter
->>>>>>> e12db383
   ): Promise<OrderResponse<FullOrderERC20>> {
     try {
       return Promise.resolve(
         (await this.httpCall('getOrdersERC20', [
-<<<<<<< HEAD
-          { ...this.toBigIntJson(OrderFilter), filters },
-=======
           { ...this.toBigIntJson(orderFilter) },
->>>>>>> e12db383
         ])) as OrderResponse<FullOrderERC20>
       )
     } catch (err) {
@@ -346,32 +324,13 @@
     }
   }
 
-<<<<<<< HEAD
-  public async getOrders(): Promise<OrderResponse<FullOrder>> {
-    try {
-      return Promise.resolve(
-        (await this.httpCall('getOrders', [{}])) as OrderResponse<FullOrder>
-      )
-    } catch (err) {
-      return Promise.reject(err)
-    }
-  }
-
-  public async getOrdersBy(
-    OrderFilter: OrderFilter
-=======
   public async getOrders(
     orderFilter: OrderFilter
->>>>>>> e12db383
   ): Promise<OrderResponse<FullOrder>> {
     try {
       return Promise.resolve(
         (await this.httpCall('getOrders', [
-<<<<<<< HEAD
-          { ...OrderFilter },
-=======
           { ...this.toBigIntJson(orderFilter) },
->>>>>>> e12db383
         ])) as OrderResponse<FullOrder>
       )
     } catch (err) {

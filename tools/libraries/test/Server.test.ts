--- conflicted
+++ resolved
@@ -92,11 +92,6 @@
             params.swapContract,
             ChainIds.SEPOLIA
           )),
-<<<<<<< HEAD
-          chainId: ChainIds.SEPOLIA,
-          swapContract: params.swapContract,
-=======
->>>>>>> ca5300d8
         }
         break
       case 'getOrdersERC20':
@@ -104,19 +99,6 @@
         res = {
           orders: [
             {
-<<<<<<< HEAD
-              order: {
-                ...order,
-                ...(await createOrderERC20Signature(
-                  order,
-                  wallet.privateKey,
-                  ADDRESS_ZERO,
-                  ChainIds.SEPOLIA
-                )),
-                chainId: ChainIds.SEPOLIA,
-                swapContract: ADDRESS_ZERO,
-              },
-=======
               ...order,
               ...(await createOrderERC20Signature(
                 order,
@@ -126,7 +108,6 @@
               )),
               chainId: ChainIds.SEPOLIA,
               swapContract: ADDRESS_ZERO,
->>>>>>> ca5300d8
             },
           ],
         }
@@ -530,60 +511,4 @@
   after(() => {
     MockSocketServer.stopMockingWebSocket()
   })
-<<<<<<< HEAD
-})
-
-describe('Indexing', () => {
-  it('sort field: should match value', () => {
-    expect(toSortField('SENDER_AMOUNT')).to.equal(SortField.SENDER_AMOUNT)
-    expect(toSortField('sender_amount')).to.equal(SortField.SENDER_AMOUNT)
-    expect(toSortField('SIGNER_AMOUNT')).to.equal(SortField.SIGNER_AMOUNT)
-    expect(toSortField('signer_amount')).to.equal(SortField.SIGNER_AMOUNT)
-    expect(toSortField('EXPIRY')).to.equal(SortField.EXPIRY)
-    expect(toSortField('expiry')).to.equal(SortField.EXPIRY)
-    expect(toSortField('nonce')).to.equal(SortField.NONCE)
-    expect(toSortField('NONCE')).to.equal(SortField.NONCE)
-  })
-
-  it('sort field: should return undefined', () => {
-    expect(toSortField('')).to.equal(undefined)
-    expect(toSortField('aze')).to.equal(undefined)
-  })
-
-  it('sort order: should match value', () => {
-    expect(toSortOrder('ASC')).to.equal(SortOrder.ASC)
-    expect(toSortOrder('asc')).to.equal(SortOrder.ASC)
-    expect(toSortOrder('DESC')).to.equal(SortOrder.DESC)
-    expect(toSortOrder('desc')).to.equal(SortOrder.DESC)
-  })
-
-  it('sort order: should return undefined', () => {
-    expect(toSortOrder('')).to.equal(undefined)
-    expect(toSortOrder('aze')).to.equal(undefined)
-  })
-})
-
-async function forgeFullOrder() {
-  const unsignedOrder = createOrder({})
-  const signature = await createOrderSignature(
-    unsignedOrder,
-    wallet.privateKey,
-    ADDRESS_ZERO,
-    1
-  )
-  return {
-    orders: [
-      {
-        order: {
-          ...unsignedOrder,
-          ...signature,
-          chainId: ChainIds.SEPOLIA,
-          swapContract: ADDRESS_ZERO,
-        },
-      },
-    ],
-  }
-}
-=======
-})
->>>>>>> ca5300d8
+})
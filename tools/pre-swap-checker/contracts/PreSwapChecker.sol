--- conflicted
+++ resolved
@@ -183,11 +183,7 @@
         // The sender was specified
         // Check if sender kind interface can correctly check balance
         if (!hasValidInterface(order.sender.token, order.sender.kind)) {
-<<<<<<< HEAD
-          errors[errorCount] = "SENDER_TOKEN_KIND_INCORRECT";
-=======
           errors[errorCount] = "SENDER_TOKEN_KIND_MISMATCH";
->>>>>>> 981c8b7c
           errorCount++;
         } else {
           // Check the order sender token balance when sender is not WETH
@@ -213,17 +209,10 @@
 
      // Check valid token registry handler for signer
     if (hasValidKind(order.signer.kind, swap)) {
-<<<<<<< HEAD
-      // Check if sender kind interface can correctly check balance
-      if (!hasValidInterface(order.signer.token, order.signer.kind)) {
-        errors[errorCount] = "SIGNER_TOKEN_KIND_INCORRECT";
-        errorCount++;
-=======
       // Check if signer kind interface can correctly check balance
       if (!hasValidInterface(order.signer.token, order.signer.kind)) {
           errors[errorCount] = "SIGNER_TOKEN_KIND_MISMATCH";
           errorCount++;
->>>>>>> 981c8b7c
       } else {
         // Check the order signer token balance
         if (!hasBalance(order.signer)) {
@@ -266,11 +255,7 @@
         // The sender was specified
         // Check if sender kind interface can correctly check balance
         if (!hasValidInterface(order.sender.token, order.sender.kind)) {
-<<<<<<< HEAD
-          errors[errorCount] = "SENDER_TOKEN_KIND_INCORRECT";
-=======
           errors[errorCount] = "SENDER_TOKEN_KIND_MISMATCH";
->>>>>>> 981c8b7c
           errorCount++;
         } else {
           // Check the order sender token balance
@@ -294,17 +279,10 @@
 
      // Check valid token registry handler for signer
     if (hasValidKind(order.signer.kind, swap)) {
-<<<<<<< HEAD
-      // Check if sender kind interface can correctly check balance
-      if (!hasValidInterface(order.signer.token, order.signer.kind)) {
-        errors[errorCount] = "SIGNER_TOKEN_KIND_INCORRECT";
-        errorCount++;
-=======
       // Check if signer kind interface can correctly check balance
       if (!hasValidInterface(order.signer.token, order.signer.kind)) {
           errors[errorCount] = "SIGNER_TOKEN_KIND_MISMATCH";
           errorCount++;
->>>>>>> 981c8b7c
       } else {
         // Check the order signer token balance
         if (!hasBalance(order.signer)) {
@@ -580,7 +558,6 @@
       address approved = IAdaptedKittyERC721(party.token).kittyIndexToApproved(party.id);
       return (swap == approved);
     }
-<<<<<<< HEAD
     else if (party.kind == ERC1155_INTERFACE_ID) {
       return IERC1155(party.token).isApprovedForAll(party.wallet, swap);
     }
@@ -588,11 +565,6 @@
       uint256 allowance = IERC20(party.token).allowance(party.wallet, swap);
       return (allowance >= party.amount);
     }
-=======
-    // not ERC721 or CryptoKitties, so assume ERC20
-    uint256 allowance = IERC20(party.token).allowance(party.wallet, swap);
-    return (allowance >= party.amount);
->>>>>>> 981c8b7c
   }
 
   /**

--- conflicted
+++ resolved
@@ -14,11 +14,7 @@
   limitations under the License.
 */
 
-<<<<<<< HEAD
-import { Party } from '@airswap/types'
-=======
 import { OrderParty, Token } from '@airswap/types'
->>>>>>> 325b0bd9
 
 export const DOMAIN_NAME = 'SWAP'
 export const DOMAIN_VERSION = '2'

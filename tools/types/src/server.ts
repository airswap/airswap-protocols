export type ServerOptions = {
  chainId?: number
  swapContract?: string
  initializeTimeout?: number
}

export type SupportedProtocolInfo = {
  name: string
  version: string
  params?: any
}

export enum SortField {
  SIGNER_AMOUNT = 'SIGNER_AMOUNT',
  SENDER_AMOUNT = 'SENDER_AMOUNT',
  EXPIRY = 'EXPIRY',
  NONCE = 'NONCE',
}

export enum SortOrder {
  ASC = 'ASC',
  DESC = 'DESC',
}

export type OrderFilter = {
<<<<<<< HEAD
  orderNonce?: string
=======
  nonce?: string
>>>>>>> 0505281c
  senderMaxAmount?: string
  senderMinAmount?: string
  senderTokens?: string[]
  senderWallet?: string
  signerMaxAmount?: string
  signerMinAmount?: string
  signerTokens?: string[]
  signerWallet?: string
  sortField?: SortField
  sortOrder?: SortOrder
  senderIds?: string[]
  signerIds?: string[]
  limit: number
  offset: number
}

export type IndexedOrder<Type> = {
  hash?: string | undefined
  order: Type
  addedOn: number
}

export type OrderResponse<Type> = {
  orders: Record<string, IndexedOrder<Type>>
  pagination: Pagination
}

export type Pagination = {
  limit: number
  offset: number
  total: number
}<|MERGE_RESOLUTION|>--- conflicted
+++ resolved
@@ -23,11 +23,7 @@
 }
 
 export type OrderFilter = {
-<<<<<<< HEAD
-  orderNonce?: string
-=======
   nonce?: string
->>>>>>> 0505281c
   senderMaxAmount?: string
   senderMinAmount?: string
   senderTokens?: string[]

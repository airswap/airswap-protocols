--- conflicted
+++ resolved
@@ -214,7 +214,7 @@
           tokenAST.address,
           { from: carolAddress }
         ),
-        'NO_ID_FIELD_IN_ERC20'
+        'ID_INVALID'
       )
     })
   })
@@ -272,7 +272,6 @@
         'NFTApproval'
       )
 
-<<<<<<< HEAD
       await reverted(
         erc721TransferHandler.transferTokens(
           bobAddress,
@@ -282,42 +281,7 @@
           tokenTicket.address,
           { from: carolAddress }
         ),
-        'NO_AMOUNT_FIELD_IN_ERC721'
-=======
-      await reverted(swap(order, { from: bobAddress }), 'TOKEN_KIND_UNKNOWN')
-    })
-  })
-
-  describe('Swaps (Non-Fungible)', async () => {
-    it('Alice approves Swap to transfer her concert ticket', async () => {
-      emitted(
-        await tokenTicket.approve(swapAddress, 12345, { from: aliceAddress }),
-        'NFTApproval'
-      )
-    })
-
-    it('Bob cannot buy Ticket #12345 from Alice if she sends id and amount in Party struct', async () => {
-      const order = await orders.getOrder({
-        signer: {
-          wallet: aliceAddress,
-          token: tokenTicket.address,
-          id: 12345,
-          amount: 100,
-          kind: ERC721_INTERFACE_ID,
-        },
-        sender: {
-          wallet: bobAddress,
-          token: tokenDAI.address,
-          amount: 100,
-        },
-      })
-
-      order.signature = await signatures.getWeb3Signature(
-        order,
-        aliceAddress,
-        swapAddress,
-        GANACHE_PROVIDER
->>>>>>> 1f3ee246
+        'AMOUNT_INVALID'
       )
     })
 
@@ -357,7 +321,7 @@
           tokenKitty.address,
           { from: carolAddress }
         ),
-        'NO_AMOUNT_FIELD_IN_ERC721'
+        'AMOUNT_INVALID'
       )
     })
 

{
  "name": "@airswap/swap-erc20",
  "version": "4.1.7-beta.1",
  "description": "AirSwap: Atomic ERC20 Token Swap",
  "license": "MIT",
  "repository": {
    "type": "git",
    "url": "https://github.com/airswap/airswap-protocols"
  },
  "files": [
    "./build",
    "./typechain",
    "./deploys.js",
    "./deploys-blocks.js",
    "./deploys.js.d.ts"
  ],
  "scripts": {
    "clean": "rm -rf ./cache && rm -rf ./build && rm -rf ./typechain",
    "compile": "hardhat compile; yarn typechain",
    "typechain": "tsc -b",
    "coverage": "hardhat coverage",
    "test": "hardhat test",
    "test:ci": "hardhat test",
    "deploy": "hardhat run ./scripts/deploy.js",
    "verify": "hardhat run ./scripts/verify.js",
    "owners": "hardhat run ./scripts/owner.js"
  },
  "dependencies": {
    "@openzeppelin/contracts": "^4.8.3"
  },
  "devDependencies": {
<<<<<<< HEAD
    "@airswap/constants": "4.1.9-beta.2",
    "@airswap/staking": "4.1.0-beta.1",
    "@airswap/types": "4.1.3",
=======
    "@airswap/constants": "4.1.8",
    "@airswap/staking": "4.0.5",
    "@airswap/types": "4.1.4",
>>>>>>> ca5300d8
    "@airswap/utils": "4.1.12",
    "prompt-confirm": "^2.0.4"
  },
  "publishConfig": {
    "access": "public"
  }
}<|MERGE_RESOLUTION|>--- conflicted
+++ resolved
@@ -29,15 +29,9 @@
     "@openzeppelin/contracts": "^4.8.3"
   },
   "devDependencies": {
-<<<<<<< HEAD
     "@airswap/constants": "4.1.9-beta.2",
     "@airswap/staking": "4.1.0-beta.1",
-    "@airswap/types": "4.1.3",
-=======
-    "@airswap/constants": "4.1.8",
-    "@airswap/staking": "4.0.5",
     "@airswap/types": "4.1.4",
->>>>>>> ca5300d8
     "@airswap/utils": "4.1.12",
     "prompt-confirm": "^2.0.4"
   },

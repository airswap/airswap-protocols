--- conflicted
+++ resolved
@@ -249,11 +249,7 @@
             from: aliceAddress,
           }
         ),
-<<<<<<< HEAD
-        ' ERC20: transfer amount exceeds balance.'
-=======
         'ERC20: transfer amount exceeds balance'
->>>>>>> b32d09cd
       )
     })
 
@@ -274,11 +270,7 @@
             from: aliceAddress,
           }
         ),
-<<<<<<< HEAD
-        ' ERC20: transfer amount exceeds allowance.'
-=======
         'ERC20: transfer amount exceeds allowance'
->>>>>>> b32d09cd
       )
     })
 

--- conflicted
+++ resolved
@@ -406,16 +406,9 @@
     })
 
     it('Deploy a whitelisted delegate for alice', async () => {
-<<<<<<< HEAD
-      let tx = await delegateFactory.createDelegate(aliceAddress, {
+      const tx = await delegateFactory.createDelegate(aliceAddress, {
         from: aliceAddress,
       })
-=======
-      const tx = await delegateFactory.createDelegate(
-        aliceAddress,
-        aliceAddress
-      )
->>>>>>> ea55ca1b
       passes(tx)
 
       let whitelistedDelegate

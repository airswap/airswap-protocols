{
  "name": "@airswap/wrapper",
  "version": "1.5.6",
  "description": "Wraps and unwraps ether for WETH trades in the Swap Protocol",
  "contributors": [
    "Don Mosites <don.mosites@fluidity.io>",
    "Deepa Sathaye <deepa.sathaye@fludity.io>",
    "Ethan Wessel <ethan.wessel@fluidity.io>",
    "Alice Henshaw <alice.henshaw@fluidity.io>"
  ],
  "license": "Apache-2.0",
  "repository": {
    "type": "git",
    "url": "https://github.com/airswap/airswap-protocols"
  },
  "scripts": {
    "clean": "rm -rf ./build",
    "compile": "truffle compile",
    "coverage": "node_modules/.bin/solidity-coverage",
    "ganache": "ganache-cli -p 8545 --gasLimit 0xfffffffffff --time '2017-05-10T00:00:00+00:00' -s 0",
    "hint": "yarn solhint \"./contracts/**/*.sol\"",
    "lint": "yarn eslint \"./test/**/*.js\"",
    "truffle": "node_modules/.bin/truffle --network development",
    "cp_migration_flat": "mkdir -p flatten/; cp contracts/Migrations.sol flatten/",
    "doc-gen": "node_modules/.bin/solidity-docgen --solc-settings \"{remappings: ['openzeppelin-solidity/contracts=../../node_modules/openzeppelin-solidity/contracts', '@airswap=../../node_modules/@airswap', '@gnosis.pm=../../node_modules/@gnosis.pm']}\" --contract-pages --templates docsTemplate/",
    "test": "truffle test",
    "flatten": "truffle run flatten",
    "migrate": "yarn cp_migration_flat; truffle migrate --skip-dry-run",
    "verify": "truffle run verify"
  },
  "devDependencies": {
    "@airswap/order-utils": "0.3.12",
    "@airswap/test-utils": "0.1.1",
    "solidity-coverage": "^0.6.3",
<<<<<<< HEAD
    "solidity-docgen": "0.3.12",
    "@airswap/indexer": "1.5.6"
=======
    "@airswap/indexer": "1.5.7"
>>>>>>> 945e9263
  },
  "dependencies": {
    "@airswap/delegate": "0.5.5",
    "@airswap/swap": "3.3.5",
    "@airswap/tokens": "0.1.3"
  }
}<|MERGE_RESOLUTION|>--- conflicted
+++ resolved
@@ -32,12 +32,8 @@
     "@airswap/order-utils": "0.3.12",
     "@airswap/test-utils": "0.1.1",
     "solidity-coverage": "^0.6.3",
-<<<<<<< HEAD
     "solidity-docgen": "0.3.12",
-    "@airswap/indexer": "1.5.6"
-=======
     "@airswap/indexer": "1.5.7"
->>>>>>> 945e9263
   },
   "dependencies": {
     "@airswap/delegate": "0.5.5",

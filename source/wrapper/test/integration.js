--- conflicted
+++ resolved
@@ -120,13 +120,10 @@
         },
         signer
       )
-<<<<<<< HEAD
-      await expect(wrapper.connect(sender).swap(...order)).to.emit(swap, 'Swap')
-=======
+
       await expect(wrapper.connect(sender).swap(...order))
-        .to.emit(light, 'Swap')
+        .to.emit(swap, 'Swap')
         .to.emit(wrapper, 'WrappedSwapFor')
->>>>>>> cfdd3300
     })
 
     it('test that value is required', async () => {
@@ -152,13 +149,9 @@
       )
       await expect(
         wrapper.connect(sender).swap(...order, { value: DEFAULT_AMOUNT })
-<<<<<<< HEAD
-      ).to.emit(swap, 'Swap')
-=======
       )
-        .to.emit(light, 'Swap')
+        .to.emit(swap, 'Swap')
         .to.emit(wrapper, 'WrappedSwapFor')
->>>>>>> cfdd3300
     })
 
     it('test that token swaps have no value', async () => {
@@ -179,13 +172,9 @@
         signer
       )
 
-<<<<<<< HEAD
-      await expect(wrapper.connect(sender).swap(...order)).to.emit(swap, 'Swap')
-=======
       await expect(wrapper.connect(sender).swap(...order))
-        .to.emit(light, 'Swap')
+        .to.emit(swap, 'Swap')
         .to.emit(wrapper, 'WrappedSwapFor')
->>>>>>> cfdd3300
     })
   })
 })
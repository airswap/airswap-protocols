const { expect } = require('chai')
const { soliditySha3 } = require('web3-utils')
const { toAtomicString } = require('@airswap/utils')
const { generateTreeFromData, getRoot, getProof } = require('@airswap/merkle')

const { ethers, waffle } = require('hardhat')
const { deployMockContract } = waffle
const IERC20 = require('@openzeppelin/contracts/build/contracts/IERC20.json')
// const STAKE = require('@airswap/staking/build/contracts/Staking.sol/Staking.json')

function toWei(value, places) {
  return toAtomicString(value, places || 18)
}

describe('Pool Unit Tests', () => {
  let deployer
  let alice
  let bob
  let carol
  let stakeContract

  const CLAIM_SCALE = 10
  const CLAIM_MAX = 50

  const ALICE_SCORE = toWei(10000, 4)
  const BOB_SCORE = toWei(100000, 4)
  const CAROL_SCORE = toWei(1000000, 4)

  let tree
  let feeToken
  let feeToken2
  let pool
  let snapshotId

  beforeEach(async () => {
    snapshotId = await ethers.provider.send('evm_snapshot')
  })

  afterEach(async () => {
    await ethers.provider.send('evm_revert', [snapshotId])
  })

  before(async () => {
    ;[deployer, alice, bob, carol ] = await ethers.getSigners()

    feeToken = await deployMockContract(deployer, IERC20.abi)
    feeToken2 = await deployMockContract(deployer, IERC20.abi)


    stakeContract = await (
      await ethers.getContractFactory('Staking')
    ).deploy(feeToken.address, 'StakedAST', 'sAST', 100)
    await stakeContract.deployed()

    feeToken = await deployMockContract(deployer, IERC20.abi)
    feeToken2 = await deployMockContract(deployer, IERC20.abi)
    // stakeContract = await deployMockContract(deployer, STAKE.abi)

    stakeContract = await (
      await ethers.getContractFactory('Staking')
    ).deploy(feeToken.address, 'StakedAST', 'sAST', 100)
    await stakeContract.deployed()

    pool = await (
      await ethers.getContractFactory('Pool')
    ).deploy(CLAIM_SCALE, CLAIM_MAX, stakeContract.address, feeToken.address)
    await pool.deployed()

    tree = generateTreeFromData({
      [alice.address]: ALICE_SCORE,
      [bob.address]: BOB_SCORE,
      [carol.address]: CAROL_SCORE,
    })
<<<<<<< HEAD
=======

>>>>>>> 0b37b7b6
  })

  describe('Test constructor', async () => {
    it('constructor sets values', async () => {
      const storedScale = await pool.scale()
      const storedMax = await pool.max()
      await expect(storedScale).to.equal(CLAIM_SCALE)
      await expect(storedMax).to.equal(CLAIM_MAX)
    })

    it('constructor reverts when percentage is too high', async () => {
      await expect(
        (await ethers.getContractFactory('Pool')).deploy(CLAIM_SCALE, 101, stakeContract.address, feeToken.address)
      ).to.be.revertedWith('MAX_TOO_HIGH')
    })

    it('constructor reverts when scale is too high', async () => {
      await expect(
        (await ethers.getContractFactory('Pool')).deploy(78, CLAIM_MAX, stakeContract.address, feeToken.address)
      ).to.be.revertedWith('SCALE_TOO_HIGH')
    })
  })

  describe('Test enable', async () => {
    it('enable successful', async () => {
      const root = getRoot(tree)
      await expect(await pool.connect(deployer).enable(root)).to.emit(
        pool,
        'Enable'
      )
      expect(await pool.roots(root)).to.equal(true)
    })

    it('enable reverts', async () => {
      const root = getRoot(tree)
      await expect(await pool.connect(deployer).enable(root)).to.emit(
        pool,
        'Enable'
      )
      await expect(pool.connect(deployer).enable(root)).to.be.revertedWith(
        'ROOT_EXISTS'
      )
    })
  })

  describe('Test withdraw', async () => {
    it('withdraw success', async () => {
      await feeToken.mock.balanceOf.returns('100000')
      await feeToken.mock.transfer.returns(true)

      const root = getRoot(tree)
      await pool.connect(deployer).enable(root)

      const proof = getProof(tree, soliditySha3(alice.address, ALICE_SCORE))
      await expect(
        await pool.connect(alice).withdraw(
          [
            {
              root: getRoot(tree),
              score: ALICE_SCORE,
              proof,
            },
          ],
          feeToken.address
        )
      ).to.emit(pool, 'Withdraw')

      const isClaimed = await pool.claimed(root, alice.address)
      expect(isClaimed).to.equal(true)
    })

    it('withdrawWithRecipient success', async () => {
      await feeToken.mock.balanceOf.returns('100000')
      await feeToken.mock.transfer.returns(true)

      const root = getRoot(tree)
      await pool.connect(deployer).enable(root)

      const proof = getProof(tree, soliditySha3(alice.address, ALICE_SCORE))
      await expect(
        await pool.connect(alice).withdrawWithRecipient(
          [
            {
              root: getRoot(tree),
              score: ALICE_SCORE,
              proof,
            },
          ],
          feeToken.address,
          bob.address
        )
      ).to.emit(pool, 'Withdraw')

      const isClaimed = await pool.claimed(root, alice.address)
      expect(isClaimed).to.equal(true)
    })

    it('withdrawAndStake success', async () => {
      await feeToken.mock.balanceOf.returns('100000')
      await feeToken.mock.transfer.returns(true)
      await feeToken.mock.transferFrom.returns(true)
<<<<<<< HEAD
      // await stakeContract.mock.token.returns(feeToken.address)
      // await feeToken.mock.safeTransferFrom.returns(true)
      // await stakeContract.mock.stakeFor.returns()

      // expect(stakeContract.address).to.equal(0xd2e8d9173584d4daa5c8354a79ef75cec2dfa228)
=======
>>>>>>> 0b37b7b6

      const root = getRoot(tree)
      await pool.connect(deployer).enable(root)

      const proof = getProof(tree, soliditySha3(alice.address, ALICE_SCORE))
      await expect(
<<<<<<< HEAD
        pool.connect(alice).withdrawAndStake(
=======
        await pool.connect(alice).withdrawAndStake(
>>>>>>> 0b37b7b6
          [
            {
              root: getRoot(tree),
              score: ALICE_SCORE,
              proof,
            },
          ],
          feeToken.address
        )
      ).to.emit(pool, 'Withdraw')
<<<<<<< HEAD
      const isClaimed = await pool.claimed(root, alice.address)
      expect(isClaimed).to.equal(true)

      const balance = await stakeContract
        .connect(alice)
        .balanceOf(alice.address)
      expect(balance).to.equal('495')


    })

    it('withdrawAndStake reverts with wrong token', async () => {
      await feeToken.mock.balanceOf.returns('100000')
      await feeToken.mock.transfer.returns(true)
      await feeToken.mock.transferFrom.returns(true)

      const root = getRoot(tree)
      await pool.connect(deployer).enable(root)

      const proof = getProof(tree, soliditySha3(alice.address, ALICE_SCORE))
      await expect(
        pool.connect(alice).withdrawAndStake(
          [
            {
              root: getRoot(tree),
              score: ALICE_SCORE,
              proof,
            },
          ],
          feeToken2.address
        )
      ).to.be.revertedWith('INVALID_TOKEN')
=======

      const isClaimed = await pool.claimed(root, alice.address)
      expect(isClaimed).to.equal(true)
>>>>>>> 0b37b7b6
    })

    it('withdrawAndStakeFor success', async () => {
      await feeToken.mock.balanceOf.returns('100000')
      await feeToken.mock.transfer.returns(true)
      await feeToken.mock.transferFrom.returns(true)

      const root = getRoot(tree)
      await pool.connect(deployer).enable(root)

      const proof = getProof(tree, soliditySha3(alice.address, ALICE_SCORE))
      await expect(
        await pool.connect(alice).withdrawAndStakeFor(
          [
            {
              root: getRoot(tree),
              score: ALICE_SCORE,
              proof,
            },
          ],
          feeToken.address,
          bob.address
        )
      ).to.emit(pool, 'Withdraw')

      const isClaimed = await pool.claimed(root, alice.address)
      expect(isClaimed).to.equal(true)
<<<<<<< HEAD

      const balance = await stakeContract
        .connect(bob)
        .balanceOf(bob.address)
      expect(balance).to.equal('495')
    })

    it('withdrawAndStakeFor reverts with wrong token', async () => {
      await feeToken.mock.balanceOf.returns('100000')
      await feeToken.mock.transfer.returns(true)
      await feeToken.mock.transferFrom.returns(true)

      const root = getRoot(tree)
      await pool.connect(deployer).enable(root)

      const proof = getProof(tree, soliditySha3(alice.address, ALICE_SCORE))
      await expect(
        pool.connect(alice).withdrawAndStakeFor(
          [
            {
              root: getRoot(tree),
              score: ALICE_SCORE,
              proof,
            },
          ],
          feeToken2.address,
          bob.address
        )
      ).to.be.revertedWith('INVALID_TOKEN')
=======
>>>>>>> 0b37b7b6
    })

    it('Test withdraw reverts with no claims provided', async () => {
      await expect(
        pool.connect(deployer).withdraw([], feeToken.address)
      ).to.be.revertedWith('CLAIMS_MUST_BE_PROVIDED')
    })

    it('Test withdraw reverts with root not enabled', async () => {
      const proof = getProof(tree, soliditySha3(alice.address, ALICE_SCORE))

      await expect(
        pool.connect(alice).withdraw(
          [
            {
              root: getRoot(tree),
              score: ALICE_SCORE,
              proof,
            },
          ],
          feeToken.address
        )
      ).to.be.revertedWith('ROOT_NOT_ENABLED')
    })

    it('Test withdraw reverts with claim already made', async () => {
      await feeToken.mock.balanceOf.returns('100000')
      await feeToken.mock.transfer.returns(true)

      const root = getRoot(tree)
      await pool.connect(deployer).enable(root)

      const proof = getProof(tree, soliditySha3(alice.address, ALICE_SCORE))
      await pool.connect(alice).withdraw(
        [
          {
            root: getRoot(tree),
            score: ALICE_SCORE,
            proof,
          },
        ],
        feeToken.address
      )
      await expect(
        pool.connect(alice).withdraw(
          [
            {
              root: getRoot(tree),
              score: ALICE_SCORE,
              proof,
            },
          ],
          feeToken.address
        )
      ).to.be.revertedWith('CLAIM_ALREADY_MADE')
    })

    it('Test withdraw reverts with invalid proof', async () => {
      await feeToken.mock.transfer.returns(true)

      const root = getRoot(tree)
      await pool.connect(deployer).enable(root)

      const proof = getProof(tree, soliditySha3(alice.address, ALICE_SCORE))

      await expect(
        pool.connect(alice).withdraw(
          [
            {
              root: getRoot(tree),
              score: BOB_SCORE,
              proof,
            },
          ],
          feeToken.address
        )
      ).to.be.revertedWith('PROOF_INVALID')
    })
  })
  describe('Test Calculate', async () => {
    it('Test calculation input and output', async () => {
      await feeToken.mock.balanceOf.returns('100000')

      const amount = await pool.calculate(ALICE_SCORE, feeToken.address)
      expect(amount).to.equal('495')
    })
  })

  describe('Test Calculate Multiple', async () => {
    it('Test calculation input and output', async () => {
      await feeToken.mock.balanceOf.returns('100000')
      await feeToken2.mock.balanceOf.returns('10000')

      const amounts = await pool.calculateMultiple(ALICE_SCORE, [
        feeToken.address,
        feeToken2.address,
      ])

      expect(amounts[0]).to.equal('495')
      expect(amounts[1]).to.equal('49')
    })
  })

  describe('Test Verify', async () => {
    it('Test verification is valid', async () => {
      const root = getRoot(tree)
      const proof = getProof(tree, soliditySha3(alice.address, ALICE_SCORE))
      const isValid = await pool.verify(alice.address, root, ALICE_SCORE, proof)
      expect(isValid).to.be.equal(true)
    })

    it('Test verification is invalid', async () => {
      const root = getRoot(tree)
      const proof = getProof(tree, soliditySha3(alice.address, ALICE_SCORE))
      const isValid = await pool.verify(alice.address, root, BOB_SCORE, proof)
      expect(isValid).to.be.equal(false)
    })
  })

  describe('Test setting Scale', async () => {
    it('Test setScale is successful', async () => {
      await expect(await pool.setScale(77)).to.emit(pool, 'SetScale')
      expect(await pool.scale()).to.be.equal('77')
    })

    it('Test setScale reverts', async () => {
      await expect(pool.setScale(1000)).to.be.revertedWith('SCALE_TOO_HIGH')
    })
  })

  describe('Test setting Max', async () => {
    it('Test setMax is successful', async () => {
      await expect(await pool.setMax(10)).to.emit(pool, 'SetMax')
      expect(await pool.scale()).to.be.equal('10')
    })

    it('Test setMax reverts', async () => {
      await expect(pool.setMax(101)).to.be.revertedWith('MAX_TOO_HIGH')
    })
  })

  describe('Test drain to', async () => {
    it('Test drain to is successful', async () => {
      await feeToken.mock.balanceOf.returns('10')
      await feeToken.mock.transfer.returns(true)
      await feeToken2.mock.balanceOf.returns('10')
      await feeToken2.mock.transfer.returns(true)

      await expect(
        await pool
          .connect(deployer)
          .drainTo([feeToken.address, feeToken2.address], carol.address)
      ).to.emit(pool, 'DrainTo')
    })

    it('Test dtain to is only callable by owner', async () => {
      await expect(
        pool
          .connect(alice)
          .drainTo([feeToken.address, feeToken2.address], carol.address)
      ).to.be.revertedWith('Ownable: caller is not the owner')
    })
  })
})<|MERGE_RESOLUTION|>--- conflicted
+++ resolved
@@ -71,10 +71,6 @@
       [bob.address]: BOB_SCORE,
       [carol.address]: CAROL_SCORE,
     })
-<<<<<<< HEAD
-=======
-
->>>>>>> 0b37b7b6
   })
 
   describe('Test constructor', async () => {
@@ -176,25 +172,13 @@
       await feeToken.mock.balanceOf.returns('100000')
       await feeToken.mock.transfer.returns(true)
       await feeToken.mock.transferFrom.returns(true)
-<<<<<<< HEAD
-      // await stakeContract.mock.token.returns(feeToken.address)
-      // await feeToken.mock.safeTransferFrom.returns(true)
-      // await stakeContract.mock.stakeFor.returns()
-
-      // expect(stakeContract.address).to.equal(0xd2e8d9173584d4daa5c8354a79ef75cec2dfa228)
-=======
->>>>>>> 0b37b7b6
-
-      const root = getRoot(tree)
-      await pool.connect(deployer).enable(root)
-
-      const proof = getProof(tree, soliditySha3(alice.address, ALICE_SCORE))
-      await expect(
-<<<<<<< HEAD
+
+      const root = getRoot(tree)
+      await pool.connect(deployer).enable(root)
+
+      const proof = getProof(tree, soliditySha3(alice.address, ALICE_SCORE))
+      await expect(
         pool.connect(alice).withdrawAndStake(
-=======
-        await pool.connect(alice).withdrawAndStake(
->>>>>>> 0b37b7b6
           [
             {
               root: getRoot(tree),
@@ -205,7 +189,6 @@
           feeToken.address
         )
       ).to.emit(pool, 'Withdraw')
-<<<<<<< HEAD
       const isClaimed = await pool.claimed(root, alice.address)
       expect(isClaimed).to.equal(true)
 
@@ -238,39 +221,33 @@
           feeToken2.address
         )
       ).to.be.revertedWith('INVALID_TOKEN')
-=======
+    })
+
+    it('withdrawAndStakeFor success', async () => {
+      await feeToken.mock.balanceOf.returns('100000')
+      await feeToken.mock.transfer.returns(true)
+      await feeToken.mock.transferFrom.returns(true)
+
+      const root = getRoot(tree)
+      await pool.connect(deployer).enable(root)
+
+      const proof = getProof(tree, soliditySha3(alice.address, ALICE_SCORE))
+      await expect(
+        await pool.connect(alice).withdrawAndStakeFor(
+          [
+            {
+              root: getRoot(tree),
+              score: ALICE_SCORE,
+              proof,
+            },
+          ],
+          feeToken.address,
+          bob.address
+        )
+      ).to.emit(pool, 'Withdraw')
 
       const isClaimed = await pool.claimed(root, alice.address)
       expect(isClaimed).to.equal(true)
->>>>>>> 0b37b7b6
-    })
-
-    it('withdrawAndStakeFor success', async () => {
-      await feeToken.mock.balanceOf.returns('100000')
-      await feeToken.mock.transfer.returns(true)
-      await feeToken.mock.transferFrom.returns(true)
-
-      const root = getRoot(tree)
-      await pool.connect(deployer).enable(root)
-
-      const proof = getProof(tree, soliditySha3(alice.address, ALICE_SCORE))
-      await expect(
-        await pool.connect(alice).withdrawAndStakeFor(
-          [
-            {
-              root: getRoot(tree),
-              score: ALICE_SCORE,
-              proof,
-            },
-          ],
-          feeToken.address,
-          bob.address
-        )
-      ).to.emit(pool, 'Withdraw')
-
-      const isClaimed = await pool.claimed(root, alice.address)
-      expect(isClaimed).to.equal(true)
-<<<<<<< HEAD
 
       const balance = await stakeContract
         .connect(bob)
@@ -300,8 +277,6 @@
           bob.address
         )
       ).to.be.revertedWith('INVALID_TOKEN')
-=======
->>>>>>> 0b37b7b6
     })
 
     it('Test withdraw reverts with no claims provided', async () => {

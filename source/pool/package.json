--- conflicted
+++ resolved
@@ -31,13 +31,8 @@
     "@openzeppelin/contracts": "^4.8.3"
   },
   "devDependencies": {
-<<<<<<< HEAD
     "@airswap/constants": "4.1.9-beta.2",
-    "@airswap/metadata": "4.1.15",
-=======
-    "@airswap/constants": "4.1.8",
     "@airswap/metadata": "4.1.16",
->>>>>>> 48026e71
     "@airswap/types": "4.1.4",
     "@airswap/utils": "4.1.12",
     "prompt-confirm": "^2.0.4"

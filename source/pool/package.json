{
  "name": "@airswap/pool",
  "version": "4.0.1-beta.0",
  "description": "AirSwap: Rewards Pool",
  "license": "MIT",
  "repository": {
    "type": "git",
    "url": "https://github.com/airswap/airswap-protocols"
  },
  "files": [
    "./build",
    "./typechain",
    "./deploys.js"
  ],
  "scripts": {
    "clean": "hardhat clean; rm -rf ./build; rm -rf ./typechain",
    "compile": "hardhat compile; yarn typechain",
    "typechain": "tsc -b",
    "coverage": "hardhat coverage",
    "test": "hardhat test",
    "test:unit": "hardhat test ./test/Pool.js",
    "deploy": "hardhat run ./scripts/deploy.js",
    "verify": "hardhat run ./scripts/verify.js"
  },
  "dependencies": {
<<<<<<< HEAD
    "@airswap/staking": "4.0.0-beta.2",
    "@openzeppelin/contracts": "^4.8.3"
=======
    "@airswap/staking": "4.0.0-beta.3",
    "@openzeppelin/contracts": "^4.8.1"
>>>>>>> d88d067b
  },
  "devDependencies": {
    "@airswap/constants": "4.0.2-beta.0",
    "@airswap/types": "4.0.3-beta.0",
    "@airswap/utils": "4.0.5-beta.1",
    "prompt-confirm": "^2.0.4"
  },
  "publishConfig": {
    "access": "public"
  }
}<|MERGE_RESOLUTION|>--- conflicted
+++ resolved
@@ -23,13 +23,8 @@
     "verify": "hardhat run ./scripts/verify.js"
   },
   "dependencies": {
-<<<<<<< HEAD
-    "@airswap/staking": "4.0.0-beta.2",
+    "@airswap/staking": "4.0.0-beta.3",
     "@openzeppelin/contracts": "^4.8.3"
-=======
-    "@airswap/staking": "4.0.0-beta.3",
-    "@openzeppelin/contracts": "^4.8.1"
->>>>>>> d88d067b
   },
   "devDependencies": {
     "@airswap/constants": "4.0.2-beta.0",

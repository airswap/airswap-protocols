{
  "name": "@airswap/pool",
  "version": "3.1.0",
  "description": "AirSwap: Rewards Pool",
  "contributors": [
    "Don Mosites",
    "Martin Sterlicchi"
  ],
  "license": "MIT",
  "repository": {
    "type": "git",
    "url": "https://github.com/airswap/airswap-protocols"
  },
  "files": [
    "/build",
    "deploys.js"
  ],
  "scripts": {
    "clean": "hardhat clean",
    "compile": "hardhat compile",
    "coverage": "hardhat coverage",
    "test": "hardhat test",
    "test:unit": "hardhat test ./test/unit.js",
    "deploy": "hardhat run ./scripts/deploy.js",
    "verify": "hardhat run ./scripts/verify.js"
  },
  "devDependencies": {
    "@airswap/constants": "3.0.1",
    "@airswap/staking": "3.0.1",
<<<<<<< HEAD
    "@airswap/utils": "3.0.2",
    "@nomiclabs/hardhat-ethers": "^2.0.5",
    "@nomiclabs/hardhat-etherscan": "^3.0.3",
    "@nomiclabs/hardhat-waffle": "^2.0.3",
    "ethereum-waffle": "^3.4.0",
    "ethers": "^5.5.4",
    "hardhat": "^2.9.1",
    "solidity-coverage": "^0.7.20"
=======
    "@airswap/utils": "3.0.1",
    "hardhat": "^2.10.1"
>>>>>>> 963b739b
  },
  "dependencies": {
    "@openzeppelin/contracts": "^4.3.1"
  },
  "publishConfig": {
    "access": "public"
  }
}<|MERGE_RESOLUTION|>--- conflicted
+++ resolved
@@ -27,19 +27,8 @@
   "devDependencies": {
     "@airswap/constants": "3.0.1",
     "@airswap/staking": "3.0.1",
-<<<<<<< HEAD
-    "@airswap/utils": "3.0.2",
-    "@nomiclabs/hardhat-ethers": "^2.0.5",
-    "@nomiclabs/hardhat-etherscan": "^3.0.3",
-    "@nomiclabs/hardhat-waffle": "^2.0.3",
-    "ethereum-waffle": "^3.4.0",
-    "ethers": "^5.5.4",
-    "hardhat": "^2.9.1",
-    "solidity-coverage": "^0.7.20"
-=======
     "@airswap/utils": "3.0.1",
     "hardhat": "^2.10.1"
->>>>>>> 963b739b
   },
   "dependencies": {
     "@openzeppelin/contracts": "^4.3.1"

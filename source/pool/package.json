{
  "name": "@airswap/pool",
  "version": "0.0.1",
  "description": "Token balances claimable using signed messages",
  "contributors": [
    "Don Mosites <mosites@gmail.com>"
  ],
  "license": "Apache-2.0",
  "repository": {
    "type": "git",
    "url": "https://github.com/airswap/airswap-protocols"
  },
  "scripts": {
    "clean": "rm -rf ./build",
    "compile": "yarn clean; truffle compile",
    "coverage": "truffle run coverage",
    "test": "yarn compile; truffle test"
  },
  "dependencies": {
    "@gnosis.pm/mock-contract": "^4.0.0",
    "@openzeppelin/contracts": "^3.3.0"
  },
  "devDependencies": {
    "@airswap/merkle": "0.0.1",
<<<<<<< HEAD
    "@airswap/test-utils": "0.1.6",
    "@airswap/utils": "0.3.15",
=======
    "@airswap/utils": "0.3.16",
>>>>>>> b38a9e05
    "solidity-coverage": "^0.7.13"
  }
}<|MERGE_RESOLUTION|>--- conflicted
+++ resolved
@@ -17,17 +17,13 @@
     "test": "yarn compile; truffle test"
   },
   "dependencies": {
-    "@gnosis.pm/mock-contract": "^4.0.0",
     "@openzeppelin/contracts": "^3.3.0"
   },
   "devDependencies": {
+    "@gnosis.pm/mock-contract": "^4.0.0",
+    "@airswap/test-utils": "0.1.6",
     "@airswap/merkle": "0.0.1",
-<<<<<<< HEAD
-    "@airswap/test-utils": "0.1.6",
-    "@airswap/utils": "0.3.15",
-=======
     "@airswap/utils": "0.3.16",
->>>>>>> b38a9e05
     "solidity-coverage": "^0.7.13"
   }
 }
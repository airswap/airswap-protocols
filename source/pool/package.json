--- conflicted
+++ resolved
@@ -25,14 +25,9 @@
     "deploy:mainnet": "hardhat run --network mainnet ./scripts/deploy.js"
   },
   "devDependencies": {
-<<<<<<< HEAD
     "@airswap/constants": "1.0.0",
+    "@airswap/staking": "2.4.3",
     "@airswap/utils": "1.0.0",
-=======
-    "@airswap/constants": "0.4.3",
-    "@airswap/staking": "2.4.3",
-    "@airswap/utils": "0.4.12",
->>>>>>> dfaf354e
     "@nomiclabs/hardhat-ethers": "^2.0.2",
     "@nomiclabs/hardhat-etherscan": "^2.1.6",
     "@nomiclabs/hardhat-waffle": "^2.0.1",

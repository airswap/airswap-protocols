{
  "name": "@airswap/pool",
  "version": "4.1.3",
  "description": "AirSwap: Withdrawable Token Pool",
  "license": "MIT",
  "repository": {
    "type": "git",
    "url": "https://github.com/airswap/airswap-protocols"
  },
  "files": [
    "./build",
    "./typechain",
    "./deploys.js",
    "./deploys-blocks.js",
    "./deploys.js.d.ts"
  ],
  "scripts": {
    "clean": "rm -rf ./cache && rm -rf ./build && rm -rf ./typechain",
    "compile": "hardhat compile; yarn typechain",
    "typechain": "tsc -b",
    "coverage": "hardhat coverage",
    "test": "hardhat test",
    "test:ci": "hardhat test",
    "deploy": "hardhat run ./scripts/deploy.js",
    "verify": "hardhat run ./scripts/verify.js",
    "owners": "hardhat run ./scripts/owner.js",
    "migrate": "hardhat run ./scripts/migrate.js",
    "balances": "hardhat run ./scripts/balances.js"
  },
  "dependencies": {
    "@openzeppelin/contracts": "^4.8.3"
  },
  "devDependencies": {
<<<<<<< HEAD
    "@airswap/constants": "4.1.4",
    "@airswap/metadata": "4.1.9",
    "@airswap/types": "4.1.1",
    "@airswap/utils": "4.1.7",
=======
    "@airswap/constants": "^4.1.5",
    "@airswap/metadata": "^4.1.8",
    "@airswap/types": "^4.1.1",
    "@airswap/utils": "^4.1.6",
>>>>>>> 0c41e7f2
    "prompt-confirm": "^2.0.4"
  },
  "publishConfig": {
    "access": "public"
  }
}<|MERGE_RESOLUTION|>--- conflicted
+++ resolved
@@ -31,17 +31,10 @@
     "@openzeppelin/contracts": "^4.8.3"
   },
   "devDependencies": {
-<<<<<<< HEAD
-    "@airswap/constants": "4.1.4",
+    "@airswap/constants": "4.1.5",
     "@airswap/metadata": "4.1.9",
     "@airswap/types": "4.1.1",
     "@airswap/utils": "4.1.7",
-=======
-    "@airswap/constants": "^4.1.5",
-    "@airswap/metadata": "^4.1.8",
-    "@airswap/types": "^4.1.1",
-    "@airswap/utils": "^4.1.6",
->>>>>>> 0c41e7f2
     "prompt-confirm": "^2.0.4"
   },
   "publishConfig": {

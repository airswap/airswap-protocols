{
  "name": "@airswap/delegate-factory",
  "version": "2.5.7",
  "description": "Deploys Delegate contracts for use in the Swap Protocol",
  "contributors": [
    "Don Mosites <don.mosites@fluidity.io>",
    "Deepa Sathaye <deepa.sathaye@fludity.io>",
    "Ethan Wessel <ethan.wessel@fluidity.io>",
    "Alice Henshaw <alice.henshaw@fluidity.io>"
  ],
  "license": "Apache-2.0",
  "repository": {
    "type": "git",
    "url": "https://github.com/airswap/airswap-protocols"
  },
  "scripts": {
    "clean": "rm -rf ./build",
    "compile": "truffle compile",
    "coverage": "node_modules/.bin/solidity-coverage",
    "ganache": "ganache-cli -p 8545 --gasLimit 0xfffffffffff --time '2017-05-10T00:00:00+00:00' -s 0",
    "hint": "yarn solhint \"./contracts/**/*.sol\"",
    "lint": "yarn eslint \"./test/**/*.js\"",
    "cp_migration_flat": "mkdir -p flatten/; cp contracts/Migrations.sol flatten/",
    "doc-gen": "node_modules/.bin/solidity-docgen --solc-settings \"{remappings: ['openzeppelin-solidity/contracts=../../node_modules/openzeppelin-solidity/contracts', '@airswap=../../node_modules/@airswap', '@gnosis.pm=../../node_modules/@gnosis.pm']}\" --contract-pages --templates docsTemplate/",
    "test": "truffle test",
    "flatten": "truffle run flatten",
    "migrate": "yarn cp_migration_flat; truffle migrate --skip-dry-run",
    "verify": "truffle run verify"
  },
  "devDependencies": {
<<<<<<< HEAD
    "@airswap/order-utils": "0.3.12",
    "@airswap/test-utils": "0.1.1",
    "solidity-coverage": "^0.6.3",
    "solidity-docgen-mod": "https://github.com/airswap/solidity-docgen.git#27f343f40a48aec60616056eca502b6c8353af98"
=======
    "@airswap/order-utils": "0.3.13",
    "@airswap/test-utils": "0.1.3",
    "solidity-coverage": "^0.6.3"
>>>>>>> 78385cc1
  },
  "dependencies": {
    "@airswap/delegate": "0.5.6",
    "openzeppelin-solidity": "2.3"
  }
}<|MERGE_RESOLUTION|>--- conflicted
+++ resolved
@@ -28,16 +28,10 @@
     "verify": "truffle run verify"
   },
   "devDependencies": {
-<<<<<<< HEAD
-    "@airswap/order-utils": "0.3.12",
-    "@airswap/test-utils": "0.1.1",
+    "@airswap/order-utils": "0.3.13",
+    "@airswap/test-utils": "0.1.3",
     "solidity-coverage": "^0.6.3",
     "solidity-docgen-mod": "https://github.com/airswap/solidity-docgen.git#27f343f40a48aec60616056eca502b6c8353af98"
-=======
-    "@airswap/order-utils": "0.3.13",
-    "@airswap/test-utils": "0.1.3",
-    "solidity-coverage": "^0.6.3"
->>>>>>> 78385cc1
   },
   "dependencies": {
     "@airswap/delegate": "0.5.6",

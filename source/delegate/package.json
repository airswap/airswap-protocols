--- conflicted
+++ resolved
@@ -1,10 +1,6 @@
 {
   "name": "@airswap/delegate",
-<<<<<<< HEAD
-  "version": "0.5.6",
-=======
   "version": "0.5.6-beta.1",
->>>>>>> ad0f35f7
   "description": "Deployable Trading Rules for the AirSwap Network",
   "contributors": [
     "Don Mosites <don.mosites@fluidity.io>",
@@ -31,22 +27,13 @@
     "verify": "truffle run verify"
   },
   "devDependencies": {
-<<<<<<< HEAD
-    "@airswap/order-utils": "0.3.15",
-=======
     "@airswap/order-utils": "0.3.15-beta.1",
->>>>>>> ad0f35f7
     "@airswap/test-utils": "0.1.3",
     "solidity-coverage": "^0.6.3"
   },
   "dependencies": {
-<<<<<<< HEAD
-    "@airswap/indexer": "2.6.7",
-    "@airswap/swap": "3.3.5",
-=======
     "@airswap/indexer": "2.6.7-beta.1",
     "@airswap/swap": "3.3.5-beta.2",
->>>>>>> ad0f35f7
     "openzeppelin-solidity": "2.4"
   }
 }
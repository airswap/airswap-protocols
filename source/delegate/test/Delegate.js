const Delegate = artifacts.require('Delegate')
const Swap = artifacts.require('Swap')
const Types = artifacts.require('Types')
const Indexer = artifacts.require('Indexer')
const FungibleToken = artifacts.require('FungibleToken')
const {
  emitted,
  notEmitted,
  reverted,
  equal,
  ok,
  passes,
} = require('@airswap/test-utils').assert
const { balances } = require('@airswap/test-utils').balances
const { orders } = require('@airswap/order-utils')
const { EMPTY_ADDRESS } = require('@airswap/order-utils').constants

contract('Delegate Integration Tests', async accounts => {
  const STARTING_BALANCE = 700
  const INTENT_AMOUNT = 250
  const aliceAddress = accounts[1]
  const bobAddress = accounts[2]
  const carolAddress = accounts[3]
  const aliceTradeWallet = accounts[4]

  let stakingToken
  let tokenDAI
  let tokenWETH
  let aliceDelegate
  let swapContract
  let swapAddress
  let indexer

  orders.setKnownAccounts([aliceAddress, bobAddress, carolAddress])

  async function setupTokens() {
    tokenWETH = await FungibleToken.new()
    tokenDAI = await FungibleToken.new()
    stakingToken = await FungibleToken.new()

    await tokenWETH.mint(aliceAddress, STARTING_BALANCE)
    await tokenDAI.mint(aliceAddress, STARTING_BALANCE)
    await stakingToken.mint(aliceAddress, STARTING_BALANCE)
  }

  async function setupIndexer() {
    indexer = await Indexer.new(stakingToken.address)
    await indexer.createIndex(tokenDAI.address, tokenWETH.address)
  }

  before('Setup', async () => {
    // link types to swap
    await Swap.link('Types', (await Types.new()).address)
    // now deploy swap
    swapContract = await Swap.new()
    swapAddress = swapContract.address

    orders.setVerifyingContract(swapAddress)

    await setupTokens()
    await setupIndexer()

<<<<<<< HEAD
    let trx = await delegateFactory.createDelegate(aliceTradeWallet, {
      from: aliceAddress,
    })
    let aliceDelegateAddress
    emitted(trx, 'CreateDelegate', e => {
      //capture the delegate address
      aliceDelegateAddress = e.delegateContract
      return e.delegateContractOwner === aliceAddress
=======
    const delegateContract = await Delegate.new(
      swapAddress,
      indexer.address,
      aliceAddress,
      aliceTradeWallet
    )
    aliceDelegate = await delegateContract
  })

  describe('Test the delegate constructor', async () => {
    it('Test that delegateOwner set as 0x0 passes', async () => {
      await passes(
        await Delegate.new(
          swapAddress,
          indexer.address,
          EMPTY_ADDRESS,
          aliceTradeWallet
        )
      )
    })

    it('Test that trade wallet set as 0x0 passes', async () => {
      await passes(
        await Delegate.new(
          swapAddress,
          indexer.address,
          aliceAddress,
          EMPTY_ADDRESS
        )
      )
>>>>>>> fefe4873
    })
  })

  describe('Checks setTradeWallet', async () => {
    it('Does not set a 0x0 trade wallet', async () => {
      await reverted(
        aliceDelegate.setTradeWallet(EMPTY_ADDRESS, { from: aliceAddress }),
        'TRADE_WALLET_REQUIRED'
      )
    })

    it('Does set a new valid trade wallet address', async () => {
      // set trade address to carol
      await aliceDelegate.setTradeWallet(carolAddress, { from: aliceAddress })

      // check it set
      let val = await aliceDelegate.tradeWallet.call()
      equal(val, carolAddress, 'trade wallet is incorrect')

      //change it back
      await aliceDelegate.setTradeWallet(aliceTradeWallet, {
        from: aliceAddress,
      })
    })

    it('Non-owner cannot set a new address', async () => {
      await reverted(
        aliceDelegate.setTradeWallet(carolAddress, { from: carolAddress })
      )
    })
  })

  describe('Checks set and unset rule', async () => {
    it('Set and unset a rule for WETH/DAI', async () => {
      await aliceDelegate.setRule(
        tokenWETH.address,
        tokenDAI.address,
        100000,
        300,
        0,
        { from: aliceAddress }
      )
      equal(
        await aliceDelegate.getSignerSideQuote.call(
          1,
          tokenWETH.address,
          tokenDAI.address
        ),
        300
      )
      await aliceDelegate.unsetRule(tokenWETH.address, tokenDAI.address, {
        from: aliceAddress,
      })
      equal(
        await aliceDelegate.getSignerSideQuote.call(
          1,
          tokenWETH.address,
          tokenDAI.address
        ),
        0
      )
    })
  })

  describe('Test setRuleAndIntent()', async () => {
    it('Test successfully calling setRuleAndIntent', async () => {
      let rule = [100000, 300, 0]

      //give allowance to the delegate to pull staking amount
      await stakingToken.approve(aliceDelegate.address, INTENT_AMOUNT, {
        from: aliceAddress,
      })

      //check the score of the delegate before
      let scoreBefore = await indexer.getStakedAmount(
        aliceDelegate.address,
        tokenDAI.address,
        tokenWETH.address
      )
      equal(scoreBefore.toNumber(), 0, 'intent score is incorrect')

      await passes(
        aliceDelegate.setRuleAndIntent(
          tokenWETH.address,
          tokenDAI.address,
          rule,
          INTENT_AMOUNT, // 250
          {
            from: aliceAddress,
          }
        )
      )

      ok(
        await balances(aliceDelegate.address, [[stakingToken, 0]]),
        'Trade Wallet balances are incorrect'
      )

      //check the score of the manager after
      let scoreAfter = await indexer.getStakedAmount(
        aliceDelegate.address,
        tokenDAI.address,
        tokenWETH.address
      )
      equal(scoreAfter.toNumber(), INTENT_AMOUNT, 'intent score is incorrect')

      //check owner stake balance has been reduced
      let stakingTokenBal = await stakingToken.balanceOf(aliceAddress)
      equal(stakingTokenBal.toNumber(), STARTING_BALANCE - INTENT_AMOUNT)
    })

    it('Test successfully increasing stake with setRuleAndIntent', async () => {
      let rule = [100000, 300, 0]

      //give allowance to the delegate to pull staking amount
      await stakingToken.approve(aliceDelegate.address, 2 * INTENT_AMOUNT, {
        from: aliceAddress,
      })

      //check the score of the delegate before
      let scoreBefore = await indexer.getStakedAmount(
        aliceDelegate.address,
        tokenDAI.address,
        tokenWETH.address
      )
      equal(scoreBefore.toNumber(), INTENT_AMOUNT, 'intent score is incorrect')

      await passes(
        aliceDelegate.setRuleAndIntent(
          tokenWETH.address,
          tokenDAI.address,
          rule,
          2 * INTENT_AMOUNT, // 500
          {
            from: aliceAddress,
          }
        )
      )

      ok(
        await balances(aliceDelegate.address, [[stakingToken, 0]]),
        'Trade Wallet balances are incorrect'
      )

      //check the score of the manager after
      let scoreAfter = await indexer.getStakedAmount(
        aliceDelegate.address,
        tokenDAI.address,
        tokenWETH.address
      )
      equal(
        scoreAfter.toNumber(),
        2 * INTENT_AMOUNT,
        'intent score is incorrect'
      )

      //check owner stake balance has been reduced
      let stakingTokenBal = await stakingToken.balanceOf(aliceAddress)
      equal(stakingTokenBal.toNumber(), STARTING_BALANCE - 2 * INTENT_AMOUNT)
    })

    it('Test successfully decreasing stake to 0 with setRuleAndIntent', async () => {
      let rule = [100000, 300, 0]

      //give allowance to the delegate to pull staking amount
      await stakingToken.approve(aliceDelegate.address, 0, {
        from: aliceAddress,
      })

      //check the score of the delegate before
      let scoreBefore = await indexer.getStakedAmount(
        aliceDelegate.address,
        tokenDAI.address,
        tokenWETH.address
      )
      equal(
        scoreBefore.toNumber(),
        2 * INTENT_AMOUNT,
        'intent score is incorrect'
      )

      await passes(
        aliceDelegate.setRuleAndIntent(
          tokenWETH.address,
          tokenDAI.address,
          rule,
          0,
          {
            from: aliceAddress,
          }
        )
      )

      ok(
        await balances(aliceDelegate.address, [[stakingToken, 0]]),
        'Trade Wallet balances are incorrect'
      )

      //check the score of the manager after
      let scoreAfter = await indexer.getStakedAmount(
        aliceDelegate.address,
        tokenDAI.address,
        tokenWETH.address
      )
      equal(scoreAfter.toNumber(), 0, 'intent score is incorrect')

      //check owner stake balance has been reduced
      let stakingTokenBal = await stakingToken.balanceOf(aliceAddress)
      equal(stakingTokenBal.toNumber(), STARTING_BALANCE)
    })

    it('Test successfully calling setRuleAndIntent', async () => {
      let rule = [100000, 300, 0]

      //give allowance to the delegate to pull staking amount
      await stakingToken.approve(aliceDelegate.address, INTENT_AMOUNT, {
        from: aliceAddress,
      })

      //check the score of the delegate before
      let scoreBefore = await indexer.getStakedAmount(
        aliceDelegate.address,
        tokenDAI.address,
        tokenWETH.address
      )
      equal(scoreBefore.toNumber(), 0, 'intent score is incorrect')

      await passes(
        aliceDelegate.setRuleAndIntent(
          tokenWETH.address,
          tokenDAI.address,
          rule,
          INTENT_AMOUNT, // 250
          {
            from: aliceAddress,
          }
        )
      )

      ok(
        await balances(aliceDelegate.address, [[stakingToken, 0]]),
        'Trade Wallet balances are incorrect'
      )

      //check the score of the manager after
      let scoreAfter = await indexer.getStakedAmount(
        aliceDelegate.address,
        tokenDAI.address,
        tokenWETH.address
      )
      equal(scoreAfter.toNumber(), INTENT_AMOUNT, 'intent score is incorrect')

      //check owner stake balance has been reduced
      let stakingTokenBal = await stakingToken.balanceOf(aliceAddress)
      equal(stakingTokenBal.toNumber(), STARTING_BALANCE - INTENT_AMOUNT)
    })

    it('Test successfully calling setRuleAndIntent with no-stake change', async () => {
      let rule = [100000, 300, 0]

      //give allowance to the delegate to pull staking amount
      await stakingToken.approve(aliceDelegate.address, INTENT_AMOUNT, {
        from: aliceAddress,
      })

      //check the score of the delegate before
      let scoreBefore = await indexer.getStakedAmount(
        aliceDelegate.address,
        tokenDAI.address,
        tokenWETH.address
      )
      equal(scoreBefore.toNumber(), INTENT_AMOUNT, 'intent score is incorrect')

      let tx = aliceDelegate.setRuleAndIntent(
        tokenWETH.address,
        tokenDAI.address,
        rule,
        INTENT_AMOUNT, // 250
        {
          from: aliceAddress,
        }
      )
      await notEmitted(await tx, 'Stake')
      ok(
        await balances(aliceDelegate.address, [[stakingToken, 0]]),
        'Trade Wallet balances are incorrect'
      )

      //check the score of the manager after
      let scoreAfter = await indexer.getStakedAmount(
        aliceDelegate.address,
        tokenDAI.address,
        tokenWETH.address
      )
      equal(scoreAfter.toNumber(), INTENT_AMOUNT, 'intent score is incorrect')

      //check owner stake balance has been reduced
      let stakingTokenBal = await stakingToken.balanceOf(aliceAddress)
      equal(stakingTokenBal.toNumber(), STARTING_BALANCE - INTENT_AMOUNT)
    })
  })

  describe('Test unsetRuleAndIntent()', async () => {
    it('Test successfully calling unsetRuleAndIntent()', async () => {
      //check the score of the manager before
      let scoreBefore = await indexer.getStakedAmount(
        aliceDelegate.address,
        tokenDAI.address,
        tokenWETH.address
      )
      equal(scoreBefore.toNumber(), INTENT_AMOUNT, 'intent score is incorrect')

      await passes(
        aliceDelegate.unsetRuleAndIntent(tokenWETH.address, tokenDAI.address, {
          from: aliceAddress,
        })
      )

      //check the score of the manager after
      let scoreAfter = await indexer.getStakedAmount(
        aliceDelegate.address,
        tokenDAI.address,
        tokenWETH.address
      )
      equal(scoreAfter.toNumber(), 0, 'intent score is incorrect')

      //check owner stake balance has been increased
      let stakingTokenBal = await stakingToken.balanceOf(aliceAddress)

      equal(stakingTokenBal.toNumber(), STARTING_BALANCE)
    })

    it('Test successfully setting stake to 0 with setRuleAndIntent and then unsetting', async () => {
      let rule = [100000, 300, 0]

      //give allowance to the delegate to pull staking amount
      await stakingToken.approve(aliceDelegate.address, 0, {
        from: aliceAddress,
      })

      //check the score of the delegate before
      let scoreBefore = await indexer.getStakedAmount(
        aliceDelegate.address,
        tokenDAI.address,
        tokenWETH.address
      )
      equal(scoreBefore.toNumber(), 0, 'intent score is incorrect')

      await passes(
        aliceDelegate.setRuleAndIntent(
          tokenWETH.address,
          tokenDAI.address,
          rule,
          0,
          {
            from: aliceAddress,
          }
        )
      )

      ok(
        await balances(aliceDelegate.address, [[stakingToken, 0]]),
        'Trade Wallet balances are incorrect'
      )

      //check the score of the manager after
      let scoreAfter = await indexer.getStakedAmount(
        aliceDelegate.address,
        tokenDAI.address,
        tokenWETH.address
      )
      equal(scoreAfter.toNumber(), 0, 'intent score is incorrect')

      //check owner stake balance has been reduced by 0
      let stakingTokenBal = await stakingToken.balanceOf(aliceAddress)
      equal(stakingTokenBal.toNumber(), STARTING_BALANCE)

      await passes(
        aliceDelegate.unsetRuleAndIntent(tokenWETH.address, tokenDAI.address, {
          from: aliceAddress,
        })
      )

      //check the score of the manager after
      scoreAfter = await indexer.getStakedAmount(
        aliceDelegate.address,
        tokenDAI.address,
        tokenWETH.address
      )
      equal(scoreAfter.toNumber(), 0, 'intent score is incorrect')

      //check owner stake balance has been increased
      stakingTokenBal = await stakingToken.balanceOf(aliceAddress)

      equal(stakingTokenBal.toNumber(), STARTING_BALANCE)
    })
  })

  describe('Checks pricing logic from the Delegate', async () => {
    it('Send up to 100K WETH for DAI at 300 DAI/WETH', async () => {
      await aliceDelegate.setRule(
        tokenWETH.address,
        tokenDAI.address,
        100000,
        300,
        0,
        { from: aliceAddress }
      )
      equal(
        await aliceDelegate.getSignerSideQuote.call(
          1,
          tokenWETH.address,
          tokenDAI.address
        ),
        300
      )
    })

    it('Send up to 100K DAI for WETH at 0.0032 WETH/DAI', async () => {
      await aliceDelegate.setRule(
        tokenDAI.address,
        tokenWETH.address,
        100000,
        32,
        4,
        { from: aliceAddress }
      )
      equal(
        await aliceDelegate.getSignerSideQuote.call(
          100000,
          tokenDAI.address,
          tokenWETH.address
        ),
        320
      )
    })

    it('Send up to 100K WETH for DAI at 300.005 DAI/WETH', async () => {
      await aliceDelegate.setRule(
        tokenWETH.address,
        tokenDAI.address,
        100000,
        300005,
        3,
        { from: aliceAddress }
      )
      equal(
        await aliceDelegate.getSignerSideQuote.call(
          20000,
          tokenWETH.address,
          tokenDAI.address
        ),
        6000100
      )
      await aliceDelegate.unsetRule(tokenWETH.address, tokenDAI.address, {
        from: aliceAddress,
      })
    })
  })

  describe('Checks quotes from the Delegate', async () => {
    before(
      'Adds a rule to send up to 100K DAI for WETH at 0.0032 WETH/DAI',
      async () => {
        emitted(
          await aliceDelegate.setRule(
            tokenDAI.address,
            tokenWETH.address,
            100000,
            32,
            4,
            { from: aliceAddress }
          ),
          'SetRule'
        )
      }
    )

    it('Gets a quote to buy 20K DAI for WETH (Quote: 64 WETH)', async () => {
      const quote = await aliceDelegate.getSignerSideQuote.call(
        20000,
        tokenDAI.address,
        tokenWETH.address
      )
      equal(quote, 64)
    })

    it('Gets a quote to sell 100K (Max) DAI for WETH (Quote: 320 WETH)', async () => {
      const quote = await aliceDelegate.getSignerSideQuote.call(
        100000,
        tokenDAI.address,
        tokenWETH.address
      )
      equal(quote, 320)
    })

    it('Gets a quote to sell 1 WETH for DAI (Quote: 300 DAI)', async () => {
      const quote = await aliceDelegate.getSenderSideQuote.call(
        1,
        tokenWETH.address,
        tokenDAI.address
      )
      equal(quote, 312)
    })

    it('Gets a quote to sell 500 DAI for WETH (False: No rule)', async () => {
      const quote = await aliceDelegate.getSenderSideQuote.call(
        500,
        tokenDAI.address,
        tokenWETH.address
      )
      equal(quote, 0)
    })

    it('Gets a max quote to buy WETH for DAI', async () => {
      const quote = await aliceDelegate.getMaxQuote.call(
        tokenDAI.address,
        tokenWETH.address
      )
      equal(quote[0], 100000)
      equal(quote[1], 320)
    })

    it('Gets a max quote for a non-existent rule', async () => {
      const quote = await aliceDelegate.getMaxQuote.call(
        tokenWETH.address,
        tokenDAI.address
      )
      equal(quote[0], 0)
      equal(quote[1], 0)
    })

    it('Gets a quote to buy WETH for 250000 DAI (False: Exceeds Max)', async () => {
      const quote = await aliceDelegate.getSignerSideQuote.call(
        250000,
        tokenDAI.address,
        tokenWETH.address
      )
      equal(quote, 0)
    })

    it('Gets a quote to buy 500 WETH for DAI (False: Exceeds Max)', async () => {
      const quote = await aliceDelegate.getSenderSideQuote.call(
        500,
        tokenWETH.address,
        tokenDAI.address
      )
      equal(quote, 0)
    })
  })

  describe('Test tradeWallet logic', async () => {
    let quote
    before('sets up rule and quote', async () => {
      // Delegate will trade up to 100,000 DAI for WETH, at 200 DAI/WETH
      await aliceDelegate.setRule(
        tokenDAI.address, // Delegate's token
        tokenWETH.address, // Signer's token
        100000,
        5,
        3,
        { from: aliceAddress }
      )
      // Signer wants to trade 1 WETH for x DAI
      quote = await aliceDelegate.getSenderSideQuote.call(
        1,
        tokenWETH.address,
        tokenDAI.address
      )
    })

    it('should not trade for a different wallet', async () => {
      const order = await orders.getOrder({
        signer: {
          wallet: bobAddress,
          token: tokenWETH.address,
          param: 1,
        },
        sender: {
          wallet: carolAddress,
          token: tokenDAI.address,
          param: quote.toNumber(),
        },
      })

      await reverted(
        aliceDelegate.provideOrder(order, { from: bobAddress }),
        'INVALID_SENDER_WALLET'
      )
    })

    it('should not accept open trades', async () => {
      const order = await orders.getOrder({
        signer: {
          wallet: bobAddress,
          token: tokenWETH.address,
          param: 1,
        },
        sender: {
          // no wallet provided means wallet = address(0)
          token: tokenDAI.address,
          param: quote.toNumber(),
        },
      })

      await reverted(
        aliceDelegate.provideOrder(order, { from: bobAddress }),
        'INVALID_SENDER_WALLET'
      )
    })

    it("should not trade if the tradeWallet hasn't authorized the delegate to send", async () => {
      const order = await orders.getOrder({
        signer: {
          wallet: bobAddress,
          token: tokenWETH.address,
          param: 1,
        },
        sender: {
          wallet: aliceTradeWallet, //correct trade wallet provided
          token: tokenDAI.address,
          param: quote.toNumber(),
        },
      })

      // Succeeds on the Delegate, fails on the Swap.
      // aliceTradeWallet hasn't authorized Delegate to swap
      await reverted(
        aliceDelegate.provideOrder(order, { from: bobAddress }),
        'SENDER_UNAUTHORIZED'
      )
    })

    it("should not trade if the tradeWallet's authorization has been revoked", async () => {
      const order = await orders.getOrder({
        signer: {
          wallet: bobAddress,
          token: tokenWETH.address,
          param: 1,
        },
        sender: {
          wallet: aliceTradeWallet, //correct trade wallet provided
          token: tokenDAI.address,
          param: quote.toNumber(),
        },
      })

      // Succeeds on the Delegate, fails on the Swap.
      // aliceTradeWallet approval has expired
      await reverted(
        aliceDelegate.provideOrder(order, { from: bobAddress }),
        'SENDER_UNAUTHORIZED'
      )
    })

    it('should trade if the tradeWallet has authorized the delegate to send', async () => {
      const order = await orders.getOrder({
        signer: {
          wallet: bobAddress,
          token: tokenWETH.address,
          param: 1,
        },
        sender: {
          wallet: aliceTradeWallet, //correct trade wallet provided
          token: tokenDAI.address,
          param: quote.toNumber(),
        },
      })

      // tradeWallet needs DAI to trade
      emitted(await tokenDAI.mint(aliceTradeWallet, 300), 'Transfer')
      ok(
        await balances(aliceTradeWallet, [[tokenDAI, 300], [tokenWETH, 0]]),
        'Trade Wallet balances are incorrect'
      )

      // bob needs WETH to trade
      emitted(await tokenWETH.mint(bobAddress, 2), 'Transfer')
      ok(
        await balances(bobAddress, [[tokenDAI, 0], [tokenWETH, 2]]),
        'Bob balances are incorrect'
      )

      // aliceTradeWallet must authorize the Delegate contract to swap
      let tx = await swapContract.authorizeSender(aliceDelegate.address, {
        from: aliceTradeWallet,
      })
      emitted(tx, 'AuthorizeSender')

      // both approve Swap to transfer tokens
      emitted(
        await tokenDAI.approve(swapAddress, 200, { from: aliceTradeWallet }),
        'Approval'
      )
      emitted(
        await tokenWETH.approve(swapAddress, 1, { from: bobAddress }),
        'Approval'
      )

      // remove authorization
      emitted(
        await swapContract.revokeSender(aliceDelegate.address, {
          from: aliceTradeWallet,
        }),
        'RevokeSender'
      )

      // ensure revokeSender, causes swap to fail with sender unauthorized
      await reverted(
        aliceDelegate.provideOrder(order, { from: bobAddress }),
        'SENDER_UNAUTHORIZED'
      )
    })
  })

  describe('Provide some orders to the Delegate', async () => {
    let quote
    before('Gets a quote for 1 WETH', async () => {
      quote = await aliceDelegate.getSenderSideQuote.call(
        1,
        tokenWETH.address,
        tokenDAI.address
      )
    })

    it('Use quote with non-extent rule', async () => {
      // Note: Consumer is the order signer, Delegate is the order sender.
      const order = await orders.getOrder({
        signer: {
          wallet: bobAddress,
          token: tokenDAI.address,
          param: 1,
        },
        sender: {
          wallet: aliceTradeWallet,
          token: tokenDAI.address,
          param: 1,
        },
      })

      // Succeeds on the Delegate, fails on the Swap.
      await reverted(
        aliceDelegate.provideOrder(order, { from: bobAddress }),
        'TOKEN_PAIR_INACTIVE'
      )
    })

    it('Use quote with incorrect signer wallet', async () => {
      // Note: Consumer is the order signer, Delegate is the order sender.
      const order = await orders.getOrder({
        signer: {
          wallet: bobAddress,
          token: tokenWETH.address,
          param: 1,
        },
        sender: {
          wallet: aliceTradeWallet,
          token: tokenDAI.address,
          param: quote.toNumber(),
        },
      })

      // Succeeds on the Delegate, fails on the Swap.
      await reverted(
        aliceDelegate.provideOrder(order, { from: carolAddress }),
        'SIGNER_MUST_BE_SENDER'
      )
    })

    it('Use quote larger than delegate rule', async () => {
      // Delegate trades WETH for 100 DAI. Max trade is 2 WETH.
      await aliceDelegate.setRule(
        tokenWETH.address, // Delegate's token
        tokenDAI.address, // Signer's token
        2,
        100,
        0,
        { from: aliceAddress }
      )
      const order = await orders.getOrder({
        signer: {
          wallet: bobAddress,
          token: tokenDAI.address,
          param: 300,
        },
        sender: {
          wallet: aliceTradeWallet,
          token: tokenWETH.address,
          param: quote.toNumber(),
        },
      })

      // 300 DAI is 3 WETH, which is more than the max
      await reverted(
        aliceDelegate.provideOrder(order, { from: bobAddress }),
        'AMOUNT_EXCEEDS_MAX'
      )
    })

    it('Use incorrect price on delegate', async () => {
      const order = await orders.getOrder({
        signer: {
          wallet: bobAddress,
          token: tokenWETH.address,
          param: 1,
        },
        sender: {
          wallet: aliceTradeWallet,
          token: tokenDAI.address,
          param: 500, //this is more than the delegate rule would pay out
        },
      })

      await reverted(
        aliceDelegate.provideOrder(order, { from: bobAddress }),
        'PRICE_INCORRECT'
      )
    })

    it('Use quote with incorrect signer token kind', async () => {
      // Note: Consumer is the order signer, Delegate is the order sender.
      const order = await orders.getOrder({
        signer: {
          wallet: bobAddress,
          token: tokenWETH.address,
          param: 1,
          kind: '0x80ac58cd',
        },
        sender: {
          wallet: aliceTradeWallet,
          token: tokenDAI.address,
          param: quote.toNumber(),
        },
      })

      // Succeeds on the Delegate, fails on the Swap.
      await reverted(
        aliceDelegate.provideOrder(order, { from: bobAddress }),
        'SIGNER_KIND_MUST_BE_ERC20'
      )
    })

    it('Use quote with incorrect sender token kind', async () => {
      // Note: Consumer is the order signer, Delegate is the order sender.
      const order = await orders.getOrder({
        signer: {
          wallet: bobAddress,
          token: tokenWETH.address,
          param: 1,
        },
        sender: {
          wallet: aliceTradeWallet,
          token: tokenDAI.address,
          param: quote.toNumber(),
          kind: '0x80ac58cd',
        },
      })

      // Succeeds on the Delegate, fails on the Swap.
      await reverted(
        aliceDelegate.provideOrder(order, { from: bobAddress }),
        'SENDER_KIND_MUST_BE_ERC20'
      )
    })

    it('Gets a quote to sell 1 WETH and takes it, swap fails', async () => {
      // Note: Consumer is the order signer, Delegate is the order sender.
      const order = await orders.getOrder({
        signer: {
          wallet: bobAddress,
          token: tokenWETH.address,
          param: 1,
        },
        sender: {
          wallet: aliceTradeWallet,
          token: tokenDAI.address,
          param: quote.toNumber(),
        },
      })

      // Succeeds on the Delegate, fails on the Swap.
      await reverted(
        aliceDelegate.provideOrder(order, { from: bobAddress }),
        'SENDER_UNAUTHORIZED'
      )
    })

    it('Gets a quote to sell 1 WETH and takes it, swap passes', async () => {
      // Note: Delegate is the order sender.
      const order = await orders.getOrder({
        signer: {
          wallet: bobAddress,
          token: tokenWETH.address,
          param: 1,
        },
        sender: {
          wallet: aliceTradeWallet,
          token: tokenDAI.address,
          param: quote.toNumber(),
        },
      })

      // authorize the delegate to send trades
      await swapContract.authorizeSender(aliceDelegate.address, {
        from: aliceTradeWallet,
      })

      emitted(
        await aliceDelegate.provideOrder(order, { from: bobAddress }),
        'ProvideOrder'
      )
    })
  })
})<|MERGE_RESOLUTION|>--- conflicted
+++ resolved
@@ -60,16 +60,6 @@
     await setupTokens()
     await setupIndexer()
 
-<<<<<<< HEAD
-    let trx = await delegateFactory.createDelegate(aliceTradeWallet, {
-      from: aliceAddress,
-    })
-    let aliceDelegateAddress
-    emitted(trx, 'CreateDelegate', e => {
-      //capture the delegate address
-      aliceDelegateAddress = e.delegateContract
-      return e.delegateContractOwner === aliceAddress
-=======
     const delegateContract = await Delegate.new(
       swapAddress,
       indexer.address,
@@ -100,7 +90,6 @@
           EMPTY_ADDRESS
         )
       )
->>>>>>> fefe4873
     })
   })
 

// SPDX-License-Identifier: MIT

import "@airswap/swap-erc20/contracts/interfaces/ISwapERC20.sol";

pragma solidity 0.8.23;

interface IDelegate {
  struct Rule {
    address senderWallet;
    address senderToken;
    uint256 senderAmount;
    uint256 senderFilledAmount;
    address signerToken;
    uint256 signerAmount;
    uint256 expiry;
  }

<<<<<<< HEAD
  error RuleExpired();
  error InvalidAddress();
  error InvalidSenderAmount();
  error InvalidSignerAmount();
  error ManagerInvalid();
  error SenderInvalid();

=======
>>>>>>> b8243ac4
  event Authorize(address signatory, address signer);
  event DelegateSwap(uint256 nonce, address signerWallet);
  event Revoke(address tmp, address signer);

  event SetRule(
    address senderWallet,
    address senderToken,
    uint256 senderAmount,
    address signerToken,
    uint256 signerAmount,
    uint256 expiry
  );

  event UnsetRule(address signer, address signerToken, address senderToken);

  error AddressInvalid();
  error RuleExpired();
  error SenderAmountInvalid();
  error SignerAmountInvalid();
  error SenderInvalid();
  error ManagerInvalid();
  error TransferFromFailed();

  function setRule(
    address sender,
    address senderToken,
    uint256 senderAmount,
    address signerToken,
    uint256 signerAmount,
    uint256 expiry
  ) external;

  function swap(
    address senderWallet,
    uint256 nonce,
    uint256 expiry,
    address signerWallet,
    address signerToken,
    uint256 signerAmount,
    address senderToken,
    uint256 senderAmount,
    uint8 v,
    bytes32 r,
    bytes32 s
  ) external;

  function unsetRule(
    address sender,
    address senderToken,
    address signerToken
  ) external;
}<|MERGE_RESOLUTION|>--- conflicted
+++ resolved
@@ -15,16 +15,6 @@
     uint256 expiry;
   }
 
-<<<<<<< HEAD
-  error RuleExpired();
-  error InvalidAddress();
-  error InvalidSenderAmount();
-  error InvalidSignerAmount();
-  error ManagerInvalid();
-  error SenderInvalid();
-
-=======
->>>>>>> b8243ac4
   event Authorize(address signatory, address signer);
   event DelegateSwap(uint256 nonce, address signerWallet);
   event Revoke(address tmp, address signer);

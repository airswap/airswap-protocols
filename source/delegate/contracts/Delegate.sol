--- conflicted
+++ resolved
@@ -151,16 +151,11 @@
       _senderAmount
     );
 
-<<<<<<< HEAD
     SafeTransferLib.safeApprove(
       _senderToken,
       address(swapERC20),
       _senderAmount
     );
-=======
-    // Approve the SwapERC20 contract to transfer the sender token
-    ERC20(_senderToken).approve(address(swapERC20), _senderAmount);
->>>>>>> b8243ac4
 
     // Execute the swap
     swapERC20.swapLight(

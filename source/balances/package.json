{
  "name": "@airswap/balances",
  "version": "4.0.3",
  "description": "Batch balance and allowance calls",
  "license": "MIT",
  "repository": {
    "type": "git",
    "url": "https://github.com/airswap/airswap-protocols"
  },
  "files": [
    "./build",
    "./typechain",
    "./deploys.js",
    "./deploys-blocks.js",
    "./deploys.js.d.ts"
  ],
  "scripts": {
    "clean": "rm -rf ./cache && rm -rf ./build && rm -rf ./typechain",
    "compile": "hardhat compile; yarn typechain",
    "typechain": "tsc -b",
    "coverage": "hardhat coverage",
    "test": "hardhat test",
    "test:ci": "hardhat test",
    "deploy": "hardhat run ./scripts/deploy.js",
    "verify": "hardhat run ./scripts/verify.js",
    "owners": "hardhat run ./scripts/owner.js"
  },
  "dependencies": {
    "@openzeppelin/contracts": "^4.8.3"
  },
  "devDependencies": {
<<<<<<< HEAD
    "@airswap/constants": "4.1.4",
    "@airswap/utils": "4.1.7",
=======
    "@airswap/constants": "^4.1.5",
    "@airswap/utils": "^4.1.6",
>>>>>>> 0c41e7f2
    "prompt-confirm": "^2.0.4"
  },
  "publishConfig": {
    "access": "public"
  }
}<|MERGE_RESOLUTION|>--- conflicted
+++ resolved
@@ -29,13 +29,8 @@
     "@openzeppelin/contracts": "^4.8.3"
   },
   "devDependencies": {
-<<<<<<< HEAD
-    "@airswap/constants": "4.1.4",
+    "@airswap/constants": "4.1.5",
     "@airswap/utils": "4.1.7",
-=======
-    "@airswap/constants": "^4.1.5",
-    "@airswap/utils": "^4.1.6",
->>>>>>> 0c41e7f2
     "prompt-confirm": "^2.0.4"
   },
   "publishConfig": {

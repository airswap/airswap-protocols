--- conflicted
+++ resolved
@@ -29,12 +29,8 @@
     "@openzeppelin/contracts": "^4.8.3"
   },
   "devDependencies": {
-<<<<<<< HEAD
-    "@airswap/constants": "4.1.6",
-=======
-    "@airswap/constants": "4.1.7",
->>>>>>> 6b76cbf4
-    "@airswap/utils": "4.1.10",
+    "@airswap/constants": "4.1.8",
+    "@airswap/utils": "4.1.11",
     "prompt-confirm": "^2.0.4"
   },
   "publishConfig": {

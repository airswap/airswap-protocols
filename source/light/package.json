--- conflicted
+++ resolved
@@ -1,10 +1,6 @@
 {
   "name": "@airswap/light",
-<<<<<<< HEAD
-  "version": "0.1.1",
-=======
   "version": "1.1.0",
->>>>>>> 9a1c0fd7
   "description": "Light version of @airswap/swap",
   "contributors": [
     "Vicente Dragicevic <vicente.dragicevic@consensys.net>",

{
  "name": "@airswap/types",
  "version": "1.4.4",
  "description": "Solidity structs and hashing used on the AirSwap Network",
  "contributors": [
    "Don Mosites <don.mosites@fluidity.io>",
    "Deepa Sathaye <deepa.sathaye@fludity.io>",
    "Ethan Wessel <ethan.wessel@fluidity.io>",
    "Alice Henshaw <alice.henshaw@fluidity.io>"
  ],
  "license": "Apache-2.0",
  "repository": {
    "type": "git",
    "url": "https://github.com/airswap/airswap-protocols"
  },
  "scripts": {
    "hint": "yarn solhint \"./contracts/**/*.sol\"",
    "lint": "yarn eslint \"./test/**/*.js\"",
    "ganache": "ganache-cli -p 8545 --gasLimit 0xfffffffffff --time '2017-05-10T00:00:00+00:00' -s 0",
    "clean": "rm -rf ./build",
    "compile": "truffle compile",
    "coverage": "node_modules/.bin/solidity-coverage",
    "cp_migration_flat": "mkdir -p flatten/; cp contracts/Migrations.sol flatten/",
    "test": "truffle test",
    "flatten": "truffle run flatten",
    "migrate": "yarn cp_migration_flat; truffle migrate --skip-dry-run",
    "verify": "truffle run verify"
  },
  "devDependencies": {
    "@airswap/tokens": "0.1.3",
<<<<<<< HEAD
    "@airswap/order-utils": "0.3.14",
    "solidity-coverage": "^0.6.3"
=======
    "@airswap/order-utils": "0.3.15"
>>>>>>> 9de8410a
  },
  "dependencies": {
    "openzeppelin-solidity": "2.3"
  }
}<|MERGE_RESOLUTION|>--- conflicted
+++ resolved
@@ -28,12 +28,8 @@
   },
   "devDependencies": {
     "@airswap/tokens": "0.1.3",
-<<<<<<< HEAD
-    "@airswap/order-utils": "0.3.14",
+    "@airswap/order-utils": "0.3.15",
     "solidity-coverage": "^0.6.3"
-=======
-    "@airswap/order-utils": "0.3.15"
->>>>>>> 9de8410a
   },
   "dependencies": {
     "openzeppelin-solidity": "2.3"

{
  "name": "@airswap/types",
  "version": "1.4.4",
  "description": "Solidity structs and hashing used in the Swap Protocol",
  "contributors": [
    "Don Mosites <don.mosites@fluidity.io>",
    "Deepa Sathaye <deepa.sathaye@fludity.io>",
    "Ethan Wessel <ethan.wessel@fluidity.io>",
    "Alice Henshaw <alice.henshaw@fluidity.io>"
  ],
  "license": "Apache-2.0",
  "repository": {
    "type": "git",
    "url": "https://github.com/airswap/airswap-protocols"
  },
  "scripts": {
    "hint": "yarn solhint \"./contracts/**/*.sol\"",
    "lint": "yarn eslint \"./test/**/*.js\"",
    "ganache": "ganache-cli -p 8545 --gasLimit 0xfffffffffff --time '2017-05-10T00:00:00+00:00' -s 0",
    "clean": "rm -rf ./build",
    "compile": "truffle compile",
    "coverage": "node_modules/.bin/solidity-coverage",
    "cp_migration_flat": "mkdir -p flatten/; cp contracts/Migrations.sol flatten/",
    "doc-gen": "node_modules/.bin/solidity-docgen --solc-settings \"{remappings: ['openzeppelin-solidity/contracts=../../node_modules/openzeppelin-solidity/contracts', '@airswap=../../node_modules/@airswap', '@gnosis.pm=../../node_modules/@gnosis.pm']}\" --contract-pages --templates docsTemplate/",
    "test": "truffle test",
    "flatten": "truffle run flatten",
    "migrate": "yarn cp_migration_flat; truffle migrate --skip-dry-run",
    "verify": "truffle run verify"
  },
  "devDependencies": {
    "@airswap/tokens": "0.1.3",
<<<<<<< HEAD
    "@airswap/order-utils": "0.3.12",
    "solidity-coverage": "^0.6.3",
    "solidity-docgen": "0.3.12"
=======
    "@airswap/order-utils": "0.3.13",
    "solidity-coverage": "^0.6.3"
>>>>>>> 78385cc1
  },
  "dependencies": {
    "openzeppelin-solidity": "2.3"
  }
}<|MERGE_RESOLUTION|>--- conflicted
+++ resolved
@@ -29,14 +29,9 @@
   },
   "devDependencies": {
     "@airswap/tokens": "0.1.3",
-<<<<<<< HEAD
-    "@airswap/order-utils": "0.3.12",
+    "@airswap/order-utils": "0.3.13",
     "solidity-coverage": "^0.6.3",
-    "solidity-docgen": "0.3.12"
-=======
-    "@airswap/order-utils": "0.3.13",
-    "solidity-coverage": "^0.6.3"
->>>>>>> 78385cc1
+    "solidity-docgen-mod": "https://github.com/airswap/solidity-docgen.git#27f343f40a48aec60616056eca502b6c8353af98"
   },
   "dependencies": {
     "openzeppelin-solidity": "2.3"

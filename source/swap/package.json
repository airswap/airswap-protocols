{
  "name": "@airswap/swap",
  "version": "3.3.5-beta.3",
  "description": "Trustlessly swap tokens on the AirSwap Network",
  "contributors": [
    "Don Mosites <don.mosites@fluidity.io>",
    "Deepa Sathaye <deepa.sathaye@fludity.io>",
    "Ethan Wessel <ethan.wessel@fluidity.io>",
    "Alice Henshaw <alice.henshaw@fluidity.io>"
  ],
  "license": "Apache-2.0",
  "repository": {
    "type": "git",
    "url": "https://github.com/airswap/airswap-protocols"
  },
  "scripts": {
    "clean": "rm -rf ./build",
    "compile": "truffle compile",
    "coverage": "node_modules/.bin/solidity-coverage",
    "ganache": "ganache-cli -p 8545 --gasLimit 0xfffffffffff --time '2017-05-10T00:00:00+00:00' -s 0",
    "hint": "yarn solhint \"./contracts/**/*.sol\"",
    "lint": "yarn eslint \"./test/**/*.js\"",
    "cp_migration_flat": "mkdir -p flatten/; cp contracts/Migrations.sol flatten/",
    "test": "truffle test",
    "flatten": "truffle run flatten",
    "migrate": "yarn cp_migration_flat; truffle migrate --skip-dry-run",
    "verify": "truffle run verify"
  },
  "devDependencies": {
<<<<<<< HEAD
    "@airswap/order-utils": "0.3.15-beta.0",
=======
    "@airswap/tokens": "0.1.3",
    "@airswap/order-utils": "0.3.15-beta.2",
>>>>>>> 5e8a07c7
    "@airswap/test-utils": "0.1.3",
    "@airswap/tokens": "0.1.3",
    "openzeppelin-solidity": "2.4",
    "solidity-coverage": "^0.6.3",
    "solidity-docgen": "0.3.0-beta.3"
  },
  "dependencies": {
<<<<<<< HEAD
    "@airswap/transfers": "0.1.0",
    "@airswap/types": "1.4.4-beta.0",
    "add": "^2.0.6",
    "truffle-events": "^0.0.7",
    "yarn": "^1.21.1"
=======
    "@airswap/types": "1.4.4-beta.2",
    "openzeppelin-solidity": "2.4"
>>>>>>> 5e8a07c7
  }
}<|MERGE_RESOLUTION|>--- conflicted
+++ resolved
@@ -27,12 +27,7 @@
     "verify": "truffle run verify"
   },
   "devDependencies": {
-<<<<<<< HEAD
-    "@airswap/order-utils": "0.3.15-beta.0",
-=======
-    "@airswap/tokens": "0.1.3",
     "@airswap/order-utils": "0.3.15-beta.2",
->>>>>>> 5e8a07c7
     "@airswap/test-utils": "0.1.3",
     "@airswap/tokens": "0.1.3",
     "openzeppelin-solidity": "2.4",
@@ -40,15 +35,8 @@
     "solidity-docgen": "0.3.0-beta.3"
   },
   "dependencies": {
-<<<<<<< HEAD
     "@airswap/transfers": "0.1.0",
-    "@airswap/types": "1.4.4-beta.0",
-    "add": "^2.0.6",
-    "truffle-events": "^0.0.7",
-    "yarn": "^1.21.1"
-=======
     "@airswap/types": "1.4.4-beta.2",
     "openzeppelin-solidity": "2.4"
->>>>>>> 5e8a07c7
   }
 }
--- conflicted
+++ resolved
@@ -28,25 +28,18 @@
     "verify": "truffle run verify"
   },
   "devDependencies": {
-<<<<<<< HEAD
-    "@airswap/order-utils": "0.3.12",
-    "@airswap/test-utils": "0.1.1",
-    "@airswap/tokens": "0.1.3",
-=======
-    "@airswap/tokens": "0.1.3",
     "@airswap/order-utils": "0.3.13",
     "@airswap/test-utils": "0.1.3",
     "truffle": "^5.0.32",
->>>>>>> 78385cc1
     "@gnosis.pm/mock-contract": "^3.0.7",
     "solidity-coverage": "^0.6.3",
+    "solidity-docgen-mod": "https://github.com/airswap/solidity-docgen.git#27f343f40a48aec60616056eca502b6c8353af98",
     "truffle": "^5.0.32",
     "truffle-hdwallet-provider-privkey": "1.0.3"
   },
   "dependencies": {
     "@airswap/types": "1.4.4",
     "openzeppelin-solidity": "2.3",
-    "solc": "0.5.11",
-    "solidity-docgen-mod": "https://github.com/airswap/solidity-docgen.git#27f343f40a48aec60616056eca502b6c8353af98"
+    "solc": "0.5.11"
   }
 }
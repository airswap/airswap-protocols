--- conflicted
+++ resolved
@@ -21,12 +21,7 @@
     "verify": "truffle run verify"
   },
   "devDependencies": {
-<<<<<<< HEAD
-    "@airswap/order-utils": "0.3.4",
-=======
-    "@airswap/tokens": "0.1.2",
     "@airswap/order-utils": "0.3.6",
->>>>>>> 5a932d9d
     "@airswap/test-utils": "0.1.1",
     "@airswap/tokens": "0.1.2",
     "@gnosis.pm/mock-contract": "^3.0.7",
@@ -36,10 +31,7 @@
     "truffle-hdwallet-provider-privkey": "1.0.3"
   },
   "dependencies": {
-    "@0x/sol-profiler": "^3.1.14",
-    "@0x/sol-trace": "^2.0.20",
     "@airswap/types": "0.3.2",
-    "eth-gas-reporter": "^0.2.12",
     "openzeppelin-solidity": "2.3",
     "truffle-hdwallet-provider-privkey": "^1.0.3"
   }

{
  "name": "@airswap/swap",
<<<<<<< HEAD
  "version": "3.3.5",
=======
  "version": "3.3.5-beta.2",
>>>>>>> ad0f35f7
  "description": "Trustlessly swap tokens on the AirSwap Network",
  "contributors": [
    "Don Mosites <don.mosites@fluidity.io>",
    "Deepa Sathaye <deepa.sathaye@fludity.io>",
    "Ethan Wessel <ethan.wessel@fluidity.io>",
    "Alice Henshaw <alice.henshaw@fluidity.io>"
  ],
  "license": "Apache-2.0",
  "repository": {
    "type": "git",
    "url": "https://github.com/airswap/airswap-protocols"
  },
  "scripts": {
    "clean": "rm -rf ./build",
    "compile": "truffle compile",
    "coverage": "node_modules/.bin/solidity-coverage",
    "ganache": "ganache-cli -p 8545 --gasLimit 0xfffffffffff --time '2017-05-10T00:00:00+00:00' -s 0",
    "hint": "yarn solhint \"./contracts/**/*.sol\"",
    "lint": "yarn eslint \"./test/**/*.js\"",
    "cp_migration_flat": "mkdir -p flatten/; cp contracts/Migrations.sol flatten/",
    "test": "truffle test",
    "flatten": "truffle run flatten",
    "migrate": "yarn cp_migration_flat; truffle migrate --skip-dry-run",
    "verify": "truffle run verify"
  },
  "devDependencies": {
    "@airswap/tokens": "0.1.3",
<<<<<<< HEAD
    "@airswap/order-utils": "0.3.15",
=======
    "@airswap/order-utils": "0.3.15-beta.1",
>>>>>>> ad0f35f7
    "@airswap/test-utils": "0.1.3",
    "truffle": "^5.0.32",
    "@gnosis.pm/mock-contract": "^3.0.7",
    "solidity-coverage": "^0.6.3",
    "solidity-docgen": "0.3.0-beta.3",
    "truffle-hdwallet-provider-privkey": "1.0.3"
  },
  "dependencies": {
<<<<<<< HEAD
    "@airswap/types": "1.4.4",
=======
    "@airswap/types": "1.4.4-beta.2",
>>>>>>> ad0f35f7
    "openzeppelin-solidity": "2.4"
  }
}<|MERGE_RESOLUTION|>--- conflicted
+++ resolved
@@ -1,10 +1,6 @@
 {
   "name": "@airswap/swap",
-<<<<<<< HEAD
-  "version": "3.3.5",
-=======
   "version": "3.3.5-beta.2",
->>>>>>> ad0f35f7
   "description": "Trustlessly swap tokens on the AirSwap Network",
   "contributors": [
     "Don Mosites <don.mosites@fluidity.io>",
@@ -32,11 +28,7 @@
   },
   "devDependencies": {
     "@airswap/tokens": "0.1.3",
-<<<<<<< HEAD
-    "@airswap/order-utils": "0.3.15",
-=======
     "@airswap/order-utils": "0.3.15-beta.1",
->>>>>>> ad0f35f7
     "@airswap/test-utils": "0.1.3",
     "truffle": "^5.0.32",
     "@gnosis.pm/mock-contract": "^3.0.7",
@@ -45,11 +37,7 @@
     "truffle-hdwallet-provider-privkey": "1.0.3"
   },
   "dependencies": {
-<<<<<<< HEAD
-    "@airswap/types": "1.4.4",
-=======
     "@airswap/types": "1.4.4-beta.2",
->>>>>>> ad0f35f7
     "openzeppelin-solidity": "2.4"
   }
 }
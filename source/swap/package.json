{
  "name": "@airswap/swap",
  "version": "4.1.2",
  "description": "AirSwap: Atomic Token Swap",
  "license": "MIT",
  "repository": {
    "type": "git",
    "url": "https://github.com/airswap/airswap-protocols"
  },
  "files": [
    "./build",
    "./typechain",
    "./deploys.js",
    "./deploys-blocks.js",
    "./deploys.js.d.ts",
    "./deploys-adapters.js"
  ],
  "scripts": {
    "clean": "rm -rf ./cache && rm -rf ./build && rm -rf ./typechain",
    "compile": "hardhat compile; yarn typechain",
    "typechain": "tsc -b",
    "coverage": "hardhat coverage",
    "test": "hardhat test",
    "test:ci": "hardhat test",
    "deploy": "hardhat run ./scripts/deploy.js",
    "verify": "hardhat run ./scripts/verify.js",
    "deploy-adapters": "hardhat run ./scripts/deploy-adapters.js",
    "verify-adapters": "hardhat run ./scripts/verify-adapters.js",
    "owners": "hardhat run ./scripts/owner.js"
  },
  "dependencies": {
    "@openzeppelin/contracts": "^4.8.3"
  },
  "devDependencies": {
<<<<<<< HEAD
    "@airswap/constants": "4.1.6",
=======
    "@airswap/constants": "4.1.7",
>>>>>>> 6b76cbf4
    "@airswap/types": "4.1.2",
    "@airswap/utils": "4.1.10",
    "@nomicfoundation/hardhat-network-helpers": "^1.0.7"
  },
  "publishConfig": {
    "access": "public"
  }
}<|MERGE_RESOLUTION|>--- conflicted
+++ resolved
@@ -32,13 +32,9 @@
     "@openzeppelin/contracts": "^4.8.3"
   },
   "devDependencies": {
-<<<<<<< HEAD
-    "@airswap/constants": "4.1.6",
-=======
-    "@airswap/constants": "4.1.7",
->>>>>>> 6b76cbf4
-    "@airswap/types": "4.1.2",
-    "@airswap/utils": "4.1.10",
+    "@airswap/constants": "4.1.8",
+    "@airswap/types": "4.1.3",
+    "@airswap/utils": "4.1.11",
     "@nomicfoundation/hardhat-network-helpers": "^1.0.7"
   },
   "publishConfig": {

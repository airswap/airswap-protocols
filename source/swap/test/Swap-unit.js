const Swap = artifacts.require('Swap')
const Types = artifacts.require('Types')

const {
  emitted,
  notEmitted,
  reverted,
  equal,
} = require('@airswap/test-utils').assert
const { takeSnapshot, revertToSnapshot } = require('@airswap/test-utils').time
const { EMPTY_ADDRESS } = require('@airswap/order-utils').constants

const NONCE_AVAILABLE = 0x00
const NONCE_UNAVAILABLE = 0x01

contract('Swap Unit Tests', async accounts => {
  const Jun_06_2017T00_00_00_UTC = 1497052800 //a date later than when ganache started
  const mockSigner = accounts[9]
  const mockSender = accounts[7]
  const mockRegistry = accounts[6]
  const sender = accounts[0]
  const kind = web3.utils.asciiToHex('FFFF') // hex representation is "0x46464646" this is 4 bytes
  const v = 27
  const r = web3.utils.asciiToHex('r')
  const s = web3.utils.asciiToHex('s')
  const ver = web3.utils.asciiToHex('F') //F is 70 in ASCII. 70 is "0x46" in Hex

  let snapshotId
  let swap
  let types

  beforeEach(async () => {
    const snapShot = await takeSnapshot()
    snapshotId = snapShot['result']
  })

  afterEach(async () => {
    await revertToSnapshot(snapshotId)
  })

  before('deploy Swap', async () => {
    types = await Types.new()
    await Swap.link('Types', types.address)
    swap = await Swap.new(mockRegistry)
  })

  describe('Test swap', async () => {
    it('test when order is expired', async () => {
      const signer = [kind, EMPTY_ADDRESS, EMPTY_ADDRESS, 200, 0]
      const sender = [kind, EMPTY_ADDRESS, EMPTY_ADDRESS, 200, 0]
      const affiliate = [kind, EMPTY_ADDRESS, EMPTY_ADDRESS, 200, 0]
      const signature = [EMPTY_ADDRESS, EMPTY_ADDRESS, ver, v, r, s]
      const order = [0, 0, signer, sender, affiliate, signature]

      await reverted(swap.swap(order), 'ORDER_EXPIRED')
    })

    it('test when order nonce is too low', async () => {
      const signer = [kind, mockSigner, EMPTY_ADDRESS, 200, 0]
      const sender = [kind, EMPTY_ADDRESS, EMPTY_ADDRESS, 200, 0]
      const affiliate = [kind, EMPTY_ADDRESS, EMPTY_ADDRESS, 200, 0]
      const signature = [EMPTY_ADDRESS, EMPTY_ADDRESS, ver, v, r, s]
      const order = [
        0,
        Jun_06_2017T00_00_00_UTC,
        signer,
        sender,
        affiliate,
        signature,
      ]

      await swap.cancelUpTo(5, { from: mockSigner })
      await reverted(swap.swap(order), 'NONCE_TOO_LOW')
    })

    it('test when sender is provided, and the sender is unauthorized', async () => {
      const signer = [kind, mockSigner, EMPTY_ADDRESS, 200, 0]
      const sender = [kind, mockSender, EMPTY_ADDRESS, 200, 0]
      const affiliate = [kind, EMPTY_ADDRESS, EMPTY_ADDRESS, 200, 0]
      const signature = [EMPTY_ADDRESS, EMPTY_ADDRESS, ver, v, r, s]
      const order = [
        0,
        Jun_06_2017T00_00_00_UTC,
        signer,
        sender,
        affiliate,
        signature,
      ]

      await reverted(swap.swap(order), 'SENDER_UNAUTHORIZED')
    })

    it('test when sender is provided, the sender is authorized, the signature.v is 0, and the signer wallet is unauthorized', async () => {
      const signer = [kind, mockSigner, EMPTY_ADDRESS, 200, 0]
      const sender = [kind, mockSender, EMPTY_ADDRESS, 200, 0]
      const affiliate = [kind, EMPTY_ADDRESS, EMPTY_ADDRESS, 200, 0]
      const signature = [EMPTY_ADDRESS, EMPTY_ADDRESS, ver, 0, r, s]
      const order = [
        0,
        Jun_06_2017T00_00_00_UTC,
        signer,
        sender,
        affiliate,
        signature,
      ]

      //mock sender will take the order
      await reverted(
        swap.swap(order, { from: mockSender }),
        'SIGNER_UNAUTHORIZED.'
      )
    })

    it('test swap when sender and signer are the same', async () => {
      const signer = [kind, mockSender, EMPTY_ADDRESS, 200, 0]
      const sender = [kind, mockSender, EMPTY_ADDRESS, 200, 0]
      const affiliate = [kind, EMPTY_ADDRESS, EMPTY_ADDRESS, 0, 0]
      const signature = [EMPTY_ADDRESS, EMPTY_ADDRESS, ver, 0, r, s]
      const order = [
        0,
        Jun_06_2017T00_00_00_UTC,
        signer,
        sender,
        affiliate,
        signature,
      ]

      await reverted(
        swap.swap(order, { from: mockSender }),
        'INVALID_SELF_TRANSFER'
      )
    })
<<<<<<< HEAD
=======

    it('test adding token that does not transfer swap incorrectly and transfer returns false', async () => {
      // create mocked contract to test transfer
      const fungibleTokenTemplate = await FungibleToken.new()
      const tokenMock = await MockContract.new()

      const token_balance = fungibleTokenTemplate.contract.methods
        .balanceOf(EMPTY_ADDRESS)
        .encodeABI()

      const token_transfer = fungibleTokenTemplate.contract.methods
        .transferFrom(EMPTY_ADDRESS, EMPTY_ADDRESS, 0)
        .encodeABI()

      // The token transfer should return true
      await tokenMock.givenMethodReturnBool(token_transfer, false)
      // balance check should remain constant and thus fail
      await tokenMock.givenMethodReturnUint(token_balance, 1000)

      const signer = [kind, mockSigner, tokenMock.address, 200, 0]
      const sender = [kind, mockSender, tokenMock.address, 200, 0]
      const affiliate = [kind, EMPTY_ADDRESS, EMPTY_ADDRESS, 0, 0]
      const signature = [EMPTY_ADDRESS, EMPTY_ADDRESS, ver, 0, r, s]
      const order = [
        0,
        Jun_06_2017T00_00_00_UTC,
        signer,
        sender,
        affiliate,
        signature,
      ]

      // auth signer to be the sender of the order
      await swap.authorizeSender(mockSigner, {
        from: mockSender,
      })
      // auth sender
      //mock sender will take the order
      await reverted(swap.swap(order, { from: mockSigner }), 'TRANSFER_FAILED.')
    })

    it('test adding token that does not transfer swap incorrectly and transfer returns true', async () => {
      // create mocked contract to test transfer
      const fungibleTokenTemplate = await FungibleToken.new()
      const tokenMock = await MockContract.new()

      const token_balance = fungibleTokenTemplate.contract.methods
        .balanceOf(EMPTY_ADDRESS)
        .encodeABI()

      const token_transfer = fungibleTokenTemplate.contract.methods
        .transferFrom(EMPTY_ADDRESS, EMPTY_ADDRESS, 0)
        .encodeABI()

      // The token transfer should return true
      await tokenMock.givenMethodReturnBool(token_transfer, true)
      // balance check should remain constant and thus fail
      await tokenMock.givenMethodReturnUint(token_balance, 1000)

      const signer = [kind, mockSigner, tokenMock.address, 200, 0]
      const sender = [kind, mockSender, tokenMock.address, 200, 0]
      const affiliate = [kind, EMPTY_ADDRESS, EMPTY_ADDRESS, 0, 0]
      const signature = [EMPTY_ADDRESS, EMPTY_ADDRESS, ver, 0, r, s]
      const order = [
        0,
        Jun_06_2017T00_00_00_UTC,
        signer,
        sender,
        affiliate,
        signature,
      ]

      // auth signer to be the sender of the order
      await swap.authorizeSender(mockSigner, {
        from: mockSender,
      })
      // auth sender
      //mock sender will take the order
      await reverted(swap.swap(order, { from: mockSigner }), 'TRANSFER_FAILED.')
    })
>>>>>>> 55c6a849
  })

  describe('Test cancel', async () => {
    it('test cancellation with no items', async () => {
      const trx = await swap.cancel([], { from: mockSigner })
      await notEmitted(trx, 'Cancel')
    })

    it('test cancellation with one item', async () => {
      const trx = await swap.cancel([6], { from: mockSigner })

      //ensure transaction was emitted
      await emitted(trx, 'Cancel', e => {
        return e.nonce.toNumber() === 6 && e.signerWallet === mockSigner
      })

      //ensure the value was set
      const val = await swap.signerNonceStatus.call(mockSigner, 6)
      equal(val, NONCE_UNAVAILABLE)
    })

    it('test an array of nonces, ensure the cancellation of only those orders', async () => {
      await swap.cancel([1, 2, 4, 6], { from: mockSigner })
      let val
      val = await swap.signerNonceStatus.call(mockSigner, 1)
      equal(val, NONCE_UNAVAILABLE)
      val = await swap.signerNonceStatus.call(mockSigner, 2)
      equal(val, NONCE_UNAVAILABLE)
      val = await swap.signerNonceStatus.call(mockSigner, 3)
      equal(val, NONCE_AVAILABLE)
      val = await swap.signerNonceStatus.call(mockSigner, 4)
      equal(val, NONCE_UNAVAILABLE)
      val = await swap.signerNonceStatus.call(mockSigner, 5)
      equal(val, NONCE_AVAILABLE)
      val = await swap.signerNonceStatus.call(mockSigner, 6)
      equal(val, NONCE_UNAVAILABLE)
    })
  })

  describe('Test cancelUpTo functionality', async () => {
    it('test that given a minimum nonce for a signer is set', async () => {
      const minNonceForSigner = await swap.signerMinimumNonce.call(mockSigner)
      equal(minNonceForSigner, 0, 'mock signer should have min nonce of 0')

      const trx = await swap.cancelUpTo(5, { from: mockSigner })

      const newNonceForSigner = await swap.signerMinimumNonce.call(mockSigner)
      equal(newNonceForSigner, 5, 'mock signer should have a min nonce of 5')

      emitted(trx, 'CancelUpTo', e => {
        return e.nonce.toNumber() === 5 && e.signerWallet === mockSigner
      })
    })

    it('test that given a minimum nonce that all orders below a nonce value are cancelled', async () => {})
  })

  describe('Test authorize signer', async () => {
    it('test when the message sender is the authorized signer', async () => {
      const delegate = mockSigner
      await reverted(
        swap.authorizeSigner(delegate, { from: mockSigner }),
        'INVALID_AUTH_SIGNER'
      )
    })
  })

  describe('Test revoke', async () => {
    it('test that the revokeSigner is successfully removed', async () => {
      const trx = await swap.revokeSigner(mockSigner, { from: sender })

      //check signerAuthorizations was unset
      const val = await swap.signerAuthorizations.call(sender, mockSigner)
      equal(val, 0, 'signer approval was not properly unset')

      //check that the event was not emitted as the authsigner did not exist
      notEmitted(trx, 'RevokeSigner')
    })

    it('test that the revokeSender is successfully removed', async () => {
      const trx = await swap.revokeSender(mockSender)

      //check senderAuthorizations was unset
      const val = await swap.senderAuthorizations.call(sender, mockSender)
      equal(val, 0, 'sender approval was not properly unset')

      //check that the event was was not emitted as the authsender did not exist
      notEmitted(trx, 'RevokeSender')
    })
  })
})<|MERGE_RESOLUTION|>--- conflicted
+++ resolved
@@ -1,5 +1,8 @@
 const Swap = artifacts.require('Swap')
 const Types = artifacts.require('Types')
+const MockContract = artifacts.require('MockContract')
+//const TransferHandlerRegistry = artifacts.require('TransferHandlerRegistry')
+//const ERC20TransferHandler = artifacts.require('ERC20TransferHandler')
 
 const {
   emitted,
@@ -17,7 +20,7 @@
   const Jun_06_2017T00_00_00_UTC = 1497052800 //a date later than when ganache started
   const mockSigner = accounts[9]
   const mockSender = accounts[7]
-  const mockRegistry = accounts[6]
+
   const sender = accounts[0]
   const kind = web3.utils.asciiToHex('FFFF') // hex representation is "0x46464646" this is 4 bytes
   const v = 27
@@ -28,6 +31,7 @@
   let snapshotId
   let swap
   let types
+  let mockRegistry
 
   beforeEach(async () => {
     const snapShot = await takeSnapshot()
@@ -41,7 +45,8 @@
   before('deploy Swap', async () => {
     types = await Types.new()
     await Swap.link('Types', types.address)
-    swap = await Swap.new(mockRegistry)
+    mockRegistry = await MockContract.new()
+    swap = await Swap.new(mockRegistry.address)
   })
 
   describe('Test swap', async () => {
@@ -130,26 +135,26 @@
         'INVALID_SELF_TRANSFER'
       )
     })
-<<<<<<< HEAD
-=======
-
-    it('test adding token that does not transfer swap incorrectly and transfer returns false', async () => {
+
+    /*    it('test adding token that does not transfer swap incorrectly and transfer returns false', async () => {
       // create mocked contract to test transfer
-      const fungibleTokenTemplate = await FungibleToken.new()
-      const tokenMock = await MockContract.new()
-
-      const token_balance = fungibleTokenTemplate.contract.methods
-        .balanceOf(EMPTY_ADDRESS)
+      const ERC20TransferHandlerTemplate = await ERC20TransferHandler.new()
+      const handlerTemplate = await MockContract.new()
+
+      const TransferHandlerRegistryTemplate = await TransferHandlerRegistry.new()
+
+      const getHandler = TransferHandlerRegistryTemplate.contract.methods
+        .getHandler(kind)
         .encodeABI()
 
-      const token_transfer = fungibleTokenTemplate.contract.methods
-        .transferFrom(EMPTY_ADDRESS, EMPTY_ADDRESS, 0)
+      await mockRegistry.givenMethodReturnAddress(getHandler, handlerTemplate)
+
+      const token_transfer = ERC20TransferHandlerTemplate.contract.methods
+        .transferTokens(EMPTY_ADDRESS, EMPTY_ADDRESS, 0)
         .encodeABI()
 
-      // The token transfer should return true
-      await tokenMock.givenMethodReturnBool(token_transfer, false)
-      // balance check should remain constant and thus fail
-      await tokenMock.givenMethodReturnUint(token_balance, 1000)
+      // The token transfer should return false
+      await handlerTemplate.givenMethodReturnBool(token_transfer, false)
 
       const signer = [kind, mockSigner, tokenMock.address, 200, 0]
       const sender = [kind, mockSender, tokenMock.address, 200, 0]
@@ -171,48 +176,7 @@
       // auth sender
       //mock sender will take the order
       await reverted(swap.swap(order, { from: mockSigner }), 'TRANSFER_FAILED.')
-    })
-
-    it('test adding token that does not transfer swap incorrectly and transfer returns true', async () => {
-      // create mocked contract to test transfer
-      const fungibleTokenTemplate = await FungibleToken.new()
-      const tokenMock = await MockContract.new()
-
-      const token_balance = fungibleTokenTemplate.contract.methods
-        .balanceOf(EMPTY_ADDRESS)
-        .encodeABI()
-
-      const token_transfer = fungibleTokenTemplate.contract.methods
-        .transferFrom(EMPTY_ADDRESS, EMPTY_ADDRESS, 0)
-        .encodeABI()
-
-      // The token transfer should return true
-      await tokenMock.givenMethodReturnBool(token_transfer, true)
-      // balance check should remain constant and thus fail
-      await tokenMock.givenMethodReturnUint(token_balance, 1000)
-
-      const signer = [kind, mockSigner, tokenMock.address, 200, 0]
-      const sender = [kind, mockSender, tokenMock.address, 200, 0]
-      const affiliate = [kind, EMPTY_ADDRESS, EMPTY_ADDRESS, 0, 0]
-      const signature = [EMPTY_ADDRESS, EMPTY_ADDRESS, ver, 0, r, s]
-      const order = [
-        0,
-        Jun_06_2017T00_00_00_UTC,
-        signer,
-        sender,
-        affiliate,
-        signature,
-      ]
-
-      // auth signer to be the sender of the order
-      await swap.authorizeSender(mockSigner, {
-        from: mockSender,
-      })
-      // auth sender
-      //mock sender will take the order
-      await reverted(swap.swap(order, { from: mockSigner }), 'TRANSFER_FAILED.')
-    })
->>>>>>> 55c6a849
+    })*/
   })
 
   describe('Test cancel', async () => {

--- conflicted
+++ resolved
@@ -99,41 +99,40 @@
         erc721TransferHandler.address
       )
     })
-
-    describe('Minting ERC20 tokens (AST, DAI, and OMG)...', async () => {
-      it('Mints 1000 AST for Alice', async () => {
-        emitted(await tokenAST.mint(aliceAddress, 1000), 'Transfer')
-        ok(
-          await balances(aliceAddress, [[tokenAST, 1000], [tokenDAI, 0]]),
-          'Alice balances are incorrect'
-        )
-      })
-
-      it('Mints 1000 OMG for Alice', async () => {
-        emitted(
-          await tokenOMG.mint(aliceAddress, 1000, { from: aliceAddress }),
-          'Mint'
-        )
-        ok(
-          await balances(aliceAddress, [
-            [tokenAST, 1000],
-            [tokenOMG, 1000],
-            [tokenDAI, 0],
-          ]),
-          'Alice balances are incorrect'
-        )
-      })
-
-<<<<<<< HEAD
-      it('Mints 1000 DAI for Bob', async () => {
-        emitted(await tokenDAI.mint(bobAddress, 1000), 'Transfer')
-        ok(
-          await balances(bobAddress, [[tokenAST, 0], [tokenDAI, 1000]]),
-          'Bob balances are incorrect'
-        )
-      })
-=======
-  describe('Swaps (Fungible)', async () => {
+  })
+
+  describe('Minting ERC20 tokens (AST, DAI, and OMG)...', async () => {
+    it('Mints 1000 AST for Alice', async () => {
+      emitted(await tokenAST.mint(aliceAddress, 1000), 'Transfer')
+      ok(
+        await balances(aliceAddress, [[tokenAST, 1000], [tokenDAI, 0]]),
+        'Alice balances are incorrect'
+      )
+    })
+
+    it('Mints 1000 OMG for Alice', async () => {
+      emitted(
+        await tokenOMG.mint(aliceAddress, 1000, { from: aliceAddress }),
+        'Mint'
+      )
+      ok(
+        await balances(aliceAddress, [
+          [tokenAST, 1000],
+          [tokenOMG, 1000],
+          [tokenDAI, 0],
+        ]),
+        'Alice balances are incorrect'
+      )
+    })
+
+    it('Mints 1000 DAI for Bob', async () => {
+      emitted(await tokenDAI.mint(bobAddress, 1000), 'Transfer')
+      ok(
+        await balances(bobAddress, [[tokenAST, 0], [tokenDAI, 1000]]),
+        'Bob balances are incorrect'
+      )
+    })
+    /*  describe('Swaps (Fungible)', async () => {
     let _order
 
     before('Alice creates an order for Bob (200 AST for 50 DAI)', async () => {
@@ -156,8 +155,7 @@
         swapAddress,
         GANACHE_PROVIDER
       )
->>>>>>> 55c6a849
-    })
+    })*/
 
     describe('Approving ERC20 tokens (AST and DAI)...', async () => {
       it('Checks approvals (Alice 250 AST and 0 DAI, Bob 0 AST and 500 DAI)', async () => {
@@ -189,7 +187,6 @@
       })
     })
 
-<<<<<<< HEAD
     describe('Swaps (Fungible)', async () => {
       let _order
 
@@ -200,12 +197,12 @@
             signer: {
               wallet: aliceAddress,
               token: tokenAST.address,
-              param: 200,
+              amount: 200,
             },
             sender: {
               wallet: bobAddress,
               token: tokenDAI.address,
-              param: 50,
+              amount: 50,
             },
           })
 
@@ -221,42 +218,21 @@
       it('Checks that Bob can swap with Alice (200 AST for 50 DAI)', async () => {
         emitted(await swap(_order, { from: bobAddress }), 'Swap')
       })
-=======
-    it('Checks that Alice cannot swap with herself (200 AST for 50 AST)', async () => {
-      const _selfOrder = await orders.getOrder({
-        signer: {
-          wallet: aliceAddress,
-          token: tokenAST.address,
-          amount: 200,
-        },
-        sender: {
-          wallet: aliceAddress,
-          token: tokenAST.address,
-          amount: 50,
-        },
-      })
-      await reverted(
-        swap(_selfOrder, { from: aliceAddress }),
-        'INVALID_SELF_TRANSFER'
-      )
-    })
->>>>>>> 55c6a849
-
       it('Checks that Alice cannot swap with herself (200 AST for 50 AST)', async () => {
-        const _selfOrder = await orders.getOrder({
+        const selfOrder = await orders.getOrder({
           signer: {
             wallet: aliceAddress,
             token: tokenAST.address,
-            param: 200,
+            amount: 200,
           },
           sender: {
             wallet: aliceAddress,
             token: tokenAST.address,
-            param: 50,
+            amount: 50,
           },
         })
         await reverted(
-          swap(_selfOrder, { from: aliceAddress }),
+          swap(selfOrder, { from: aliceAddress }),
           'INVALID_SELF_TRANSFER'
         )
       })
@@ -271,22 +247,11 @@
           'Bob balances are incorrect'
         )
       })
-
-<<<<<<< HEAD
       it('Checks that Bob cannot take the same order again (200 AST for 50 DAI)', async () => {
         await reverted(
           swap(_order, { from: bobAddress }),
           'ORDER_TAKEN_OR_CANCELLED'
         )
-=======
-    it('Checks that Alice cannot trade more than approved (200 AST)', async () => {
-      const order = await orders.getOrder({
-        signer: {
-          wallet: aliceAddress,
-          token: tokenAST.address,
-          amount: 200,
-        },
->>>>>>> 55c6a849
       })
 
       it('Checks that Alice cannot trade more than approved (200 AST)', async () => {
@@ -294,9 +259,10 @@
           signer: {
             wallet: aliceAddress,
             token: tokenAST.address,
-            param: 200,
+            amount: 200,
           },
         })
+
         await reverted(swap(order, { from: bobAddress }))
       })
 
@@ -313,7 +279,6 @@
         await reverted(swap(order, { from: bobAddress }), 'ORDER_EXPIRED')
       })
 
-<<<<<<< HEAD
       it('Checks that an order is expired when expiry == block.timestamp', async () => {
         // with this method, sometimes order.expiry is 1 second before block.timestamp
         // however ~50% of the time they are equal. This is due to the fact that in the
@@ -321,22 +286,6 @@
         // that pushes the current time into the next second, and sometimes it doesnt.
         // Therefore sometimes the current time is the same time as the expiry, and sometimes
         // the current time is one second after the expiry
-=======
-    it('Checks that Bob can not trade more than he holds', async () => {
-      const order = await orders.getOrder({
-        signer: {
-          wallet: bobAddress,
-          token: tokenDAI.address,
-          amount: 1000,
-        },
-        sender: {
-          wallet: aliceAddress,
-        },
-      })
-      await reverted(swap(order, { from: aliceAddress }))
-    })
->>>>>>> 55c6a849
-
         const ONE_DAY = SECONDS_IN_DAY * 1
         const order = await orders.getOrder({
           signer: {
@@ -347,75 +296,22 @@
           },
           expiry: await getTimestampPlusDays(1),
         })
+
         await advanceTime(ONE_DAY)
         await reverted(swap(order, { from: bobAddress }), 'ORDER_EXPIRED')
       })
-
-<<<<<<< HEAD
       it('Checks that Bob can not trade more than he holds', async () => {
         const order = await orders.getOrder({
           signer: {
             wallet: bobAddress,
             token: tokenDAI.address,
-            param: 1000,
+            amount: 1000,
           },
           sender: {
             wallet: aliceAddress,
           },
         })
         await reverted(swap(order, { from: aliceAddress }))
-      })
-=======
-  describe('Swaps (Non-standard Fungible)', async () => {
-    let _order
-
-    before('Alice creates an order for Bob (200 OMG for 50 DAI)', async () => {
-      _order = await orders.getOrder({
-        signer: {
-          wallet: aliceAddress,
-          token: tokenOMG.address,
-          amount: 200,
-        },
-        sender: {
-          wallet: bobAddress,
-          token: tokenDAI.address,
-          amount: 50,
-        },
-      })
-
-      _order.signature = await signatures.getWeb3Signature(
-        _order,
-        aliceAddress,
-        swapAddress,
-        GANACHE_PROVIDER
-      )
-    })
->>>>>>> 55c6a849
-
-      it('Checks remaining balances and approvals', async () => {
-        ok(
-          await balances(aliceAddress, [[tokenAST, 800], [tokenDAI, 50]]),
-          'Alice balances are incorrect'
-        )
-        ok(
-          await balances(bobAddress, [[tokenAST, 200], [tokenDAI, 950]]),
-          'Bob balances are incorrect'
-        )
-        // Alice and Bob swapped 200 AST for 50 DAI above, thereforeL
-        // Alice's 200 AST approval is now all gone
-        // Bob's 1000 DAI approval has decreased by 50
-        ok(
-          await allowances(aliceAddress, swapAddress, [
-            [tokenAST, 50],
-            [tokenDAI, 0],
-          ])
-        )
-        ok(
-          await allowances(bobAddress, swapAddress, [
-            [tokenAST, 0],
-            [tokenDAI, 950],
-          ])
-        )
       })
     })
 
@@ -429,12 +325,12 @@
             signer: {
               wallet: aliceAddress,
               token: tokenOMG.address,
-              param: 200,
+              amount: 200,
             },
             sender: {
               wallet: bobAddress,
               token: tokenDAI.address,
-              param: 50,
+              amount: 50,
             },
           })
 
@@ -462,21 +358,11 @@
         )
       })
 
-<<<<<<< HEAD
       it('Checks that Bob cannot take the same order again (200 OMG for 50 DAI)', async () => {
         await reverted(
           swap(_order, { from: bobAddress }),
           'ORDER_TAKEN_OR_CANCELLED'
         )
-=======
-    it('Checks that Alice cannot trade more than approved (200 OMG)', async () => {
-      const order = await orders.getOrder({
-        signer: {
-          wallet: aliceAddress,
-          token: tokenOMG.address,
-          amount: 200,
-        },
->>>>>>> 55c6a849
       })
 
       it('Checks that Alice cannot trade more than approved (200 OMG)', async () => {
@@ -484,9 +370,10 @@
           signer: {
             wallet: aliceAddress,
             token: tokenOMG.address,
-            param: 200,
+            amount: 200,
           },
         })
+
         await reverted(swap(order, { from: bobAddress }))
       })
 
@@ -503,7 +390,6 @@
         await reverted(swap(order, { from: bobAddress }), 'ORDER_EXPIRED')
       })
 
-<<<<<<< HEAD
       it('Checks that an order is expired when expiry == block.timestamp', async () => {
         // with this method, sometimes order.expiry is 1 second before block.timestamp
         // however ~50% of the time they are equal. This is due to the fact that in the
@@ -511,21 +397,6 @@
         // that pushes the current time into the next second, and sometimes it doesnt.
         // Therefore sometimes the current time is the same time as the expiry, and sometimes
         // the current time is one second after the expiry
-=======
-    it('Checks that Bob can not trade more than he holds', async () => {
-      const order = await orders.getOrder({
-        signer: {
-          wallet: bobAddress,
-          token: tokenDAI.address,
-          amount: 1000,
-        },
-        sender: {
-          wallet: aliceAddress,
-        },
-      })
-      await reverted(swap(order, { from: aliceAddress }))
-    })
->>>>>>> 55c6a849
 
         const ONE_DAY = SECONDS_IN_DAY * 1
         const order = await orders.getOrder({
@@ -541,13 +412,12 @@
         await reverted(swap(order, { from: bobAddress }), 'ORDER_EXPIRED')
       })
 
-<<<<<<< HEAD
       it('Checks that Bob can not trade more than he holds', async () => {
         const order = await orders.getOrder({
           signer: {
             wallet: bobAddress,
             token: tokenDAI.address,
-            param: 1000,
+            amount: 1000,
           },
           sender: {
             wallet: aliceAddress,
@@ -555,34 +425,6 @@
         })
         await reverted(swap(order, { from: aliceAddress }))
       })
-=======
-  describe('Signer Delegation (Signer-side)', async () => {
-    let _order
-    let _unsignedOrder
-
-    before('Alice creates an order for Bob (200 AST for 50 DAI)', async () => {
-      _unsignedOrder = await orders.getOrder({
-        signer: {
-          wallet: aliceAddress,
-          token: tokenAST.address,
-          amount: 50,
-        },
-        sender: {
-          wallet: bobAddress,
-          token: tokenDAI.address,
-          amount: 10,
-        },
-      })
-
-      _order = _unsignedOrder
-      _order.signature = await signatures.getWeb3Signature(
-        _order,
-        davidAddress,
-        swapAddress,
-        GANACHE_PROVIDER
-      )
-    })
->>>>>>> 55c6a849
 
       it('Checks remaining balances and approvals', async () => {
         ok(
@@ -610,117 +452,137 @@
         )
       })
     })
-
-    describe('Signer Delegation (Signer-side)', async () => {
-      let _order
-      let _unsignedOrder
-
-      before(
-        'Alice creates an order for Bob (200 AST for 50 DAI)',
-        async () => {
-          _unsignedOrder = await orders.getOrder({
-            signer: {
-              wallet: aliceAddress,
-              token: tokenAST.address,
-              param: 50,
-            },
-            sender: {
-              wallet: bobAddress,
-              token: tokenDAI.address,
-              param: 10,
-            },
-          })
-
-          _order = _unsignedOrder
-          _order.signature = await signatures.getWeb3Signature(
-            _order,
-            davidAddress,
-            swapAddress,
-            GANACHE_PROVIDER
-          )
-        }
-      )
-
-      it('Checks that David cannot make an order on behalf of Alice', async () => {
-        await reverted(
-          swap(_order, { from: bobAddress }),
-          'SIGNER_UNAUTHORIZED'
-        )
-      })
-
-      it('Checks that David cannot make an order on behalf of Alice without signature', async () => {
-        await reverted(
-          swap(_unsignedOrder, { from: bobAddress }),
-          'SIGNER_UNAUTHORIZED'
-        )
-      })
-
-      it('Alice attempts to incorrectly authorize herself to make orders', async () => {
-        await reverted(
-          swapContract.authorizeSigner(aliceAddress, {
-            from: aliceAddress,
-          }),
-          'INVALID_AUTH_SIGNER'
-        )
-      })
-
-      it('Alice authorizes David to make orders on her behalf', async () => {
-        emitted(
-          await swapContract.authorizeSigner(davidAddress, {
-            from: aliceAddress,
-          }),
-          'AuthorizeSigner'
-        )
-      })
-
-      it('Alice authorizes David a second time does not emit an event', async () => {
-        notEmitted(
-          await swapContract.authorizeSigner(davidAddress, {
-            from: aliceAddress,
-          }),
-          'AuthorizeSigner'
-        )
-      })
-
-      it('Alice approves Swap to spend the rest of her AST', async () => {
-        emitted(
-          await tokenAST.approve(swapAddress, 800, { from: aliceAddress }),
-          'Approval'
-        )
-      })
-
-      it('Checks that David can make an order on behalf of Alice', async () => {
-        emitted(await swap(_order, { from: bobAddress }), 'Swap')
-      })
-
-      it('Alice revokes authorization from David', async () => {
-        emitted(
-          await swapContract.revokeSigner(davidAddress, { from: aliceAddress }),
-          'RevokeSigner'
-        )
-      })
-
-      it('Checks that David can no longer make orders on behalf of Alice', async () => {
-        const order = await orders.getOrder({
-          signer: {
-            wallet: aliceAddress,
-          },
-          sender: {
-            wallet: bobAddress,
-          },
-        })
-
-        order.signature = await signatures.getWeb3Signature(
-          order,
-          davidAddress,
-          swapAddress,
-          GANACHE_PROVIDER
-        )
-
-<<<<<<< HEAD
-        await reverted(swap(order, { from: bobAddress }), 'SIGNER_UNAUTHORIZED')
-      })
-=======
+  })
+
+  describe('Signer Delegation (Signer-side)', async () => {
+    let _order
+    let _unsignedOrder
+
+    before('Alice creates an order for Bob (200 AST for 50 DAI)', async () => {
+      _unsignedOrder = await orders.getOrder({
+        signer: {
+          wallet: aliceAddress,
+          token: tokenAST.address,
+          amount: 50,
+        },
+        sender: {
+          wallet: bobAddress,
+          token: tokenDAI.address,
+          amount: 10,
+        },
+      })
+
+      _order = _unsignedOrder
+      _order.signature = await signatures.getWeb3Signature(
+        _order,
+        davidAddress,
+        swapAddress,
+        GANACHE_PROVIDER
+      )
+    })
+
+    it('Checks that David cannot make an order on behalf of Alice', async () => {
+      await reverted(swap(_order, { from: bobAddress }), 'SIGNER_UNAUTHORIZED')
+    })
+
+    it('Checks that David cannot make an order on behalf of Alice without signature', async () => {
+      await reverted(
+        swap(_unsignedOrder, { from: bobAddress }),
+        'SIGNER_UNAUTHORIZED'
+      )
+    })
+
+    it('Alice attempts to incorrectly authorize herself to make orders', async () => {
+      await reverted(
+        swapContract.authorizeSigner(aliceAddress, {
+          from: aliceAddress,
+        }),
+        'INVALID_AUTH_SIGNER'
+      )
+    })
+
+    it('Alice authorizes David to make orders on her behalf', async () => {
+      emitted(
+        await swapContract.authorizeSigner(davidAddress, {
+          from: aliceAddress,
+        }),
+        'AuthorizeSigner'
+      )
+    })
+
+    it('Alice authorizes David a second time does not emit an event', async () => {
+      notEmitted(
+        await swapContract.authorizeSigner(davidAddress, {
+          from: aliceAddress,
+        }),
+        'AuthorizeSigner'
+      )
+    })
+
+    it('Alice approves Swap to spend the rest of her AST', async () => {
+      emitted(
+        await tokenAST.approve(swapAddress, 800, { from: aliceAddress }),
+        'Approval'
+      )
+    })
+
+    it('Checks that David can make an order on behalf of Alice', async () => {
+      emitted(await swap(_order, { from: bobAddress }), 'Swap')
+    })
+
+    it('Alice revokes authorization from David', async () => {
+      emitted(
+        await swapContract.revokeSigner(davidAddress, { from: aliceAddress }),
+        'RevokeSigner'
+      )
+    })
+
+    it('Checks that David can no longer make orders on behalf of Alice', async () => {
+      const order = await orders.getOrder({
+        signer: {
+          wallet: aliceAddress,
+        },
+        sender: {
+          wallet: bobAddress,
+        },
+      })
+
+      order.signature = await signatures.getWeb3Signature(
+        order,
+        davidAddress,
+        swapAddress,
+        GANACHE_PROVIDER
+      )
+
+      await reverted(swap(order, { from: bobAddress }), 'SIGNER_UNAUTHORIZED')
+    })
+    it('Checks remaining balances and approvals', async () => {
+      // Alice and Bob swapped 50 AST for 10 DAI. Previous balances were:
+      // Alice 800 AST 50 DAI, Bob 200 AST 950 DAI
+      ok(
+        await balances(aliceAddress, [[tokenAST, 750], [tokenDAI, 110]]),
+        'Alice balances are incorrect'
+      )
+      ok(
+        await balances(bobAddress, [[tokenAST, 250], [tokenDAI, 890]]),
+        'Bob balances are incorrect'
+      )
+      // Alice approved all her AST
+      ok(
+        await allowances(aliceAddress, swapAddress, [
+          [tokenAST, 750],
+          [tokenDAI, 0],
+        ])
+      )
+      ok(
+        await allowances(bobAddress, swapAddress, [
+          [tokenAST, 0],
+          [tokenDAI, 890],
+        ])
+      )
+    })
+  })
+
   describe('Sender Delegation (Sender-side)', async () => {
     let _order
 
@@ -745,146 +607,109 @@
         GANACHE_PROVIDER
       )
     })
->>>>>>> 55c6a849
-
-      it('Checks remaining balances and approvals', async () => {
-        // Alice and Bob swapped 50 AST for 10 DAI. Previous balances were:
-        // Alice 800 AST 50 DAI, Bob 200 AST 950 DAI
-        ok(
-          await balances(aliceAddress, [[tokenAST, 750], [tokenDAI, 110]]),
-          'Alice balances are incorrect'
-        )
-        ok(
-          await balances(bobAddress, [[tokenAST, 250], [tokenDAI, 890]]),
-          'Bob balances are incorrect'
-        )
-        // Alice approved all her AST
-        ok(
-          await allowances(aliceAddress, swapAddress, [
-            [tokenAST, 750],
-            [tokenDAI, 0],
-          ])
-        )
-        ok(
-          await allowances(bobAddress, swapAddress, [
-            [tokenAST, 0],
-            [tokenDAI, 890],
-          ])
-        )
-      })
-    })
-
-    describe('Sender Delegation (Sender-side)', async () => {
-      let _order
-
-      before('Alice creates an order for Bob (50 AST for 10 DAI)', async () => {
-        _order = await orders.getOrder({
-          signer: {
-            wallet: aliceAddress,
-            token: tokenAST.address,
-            param: 50,
-          },
-          sender: {
-            wallet: bobAddress,
-            token: tokenDAI.address,
-            param: 10,
-          },
-        })
-
-        _order.signature = await signatures.getWeb3Signature(
-          _order,
-          aliceAddress,
-          swapAddress,
-          GANACHE_PROVIDER
-        )
-      })
-
-      it('Checks that Carol cannot take an order on behalf of Bob', async () => {
-        await reverted(
-          swap(_order, { from: carolAddress }),
-          'SENDER_UNAUTHORIZED'
-        )
-      })
-
-      it('Bob tries to unsuccessfully authorize himself to be an authorized sender', async () => {
-        await reverted(
-          swapContract.authorizeSender(bobAddress, {
-            from: bobAddress,
-          }),
-          'INVALID_AUTH_SENDER'
-        )
-      })
-
-      it('Bob authorizes Carol to take orders on his behalf', async () => {
-        emitted(
-          await swapContract.authorizeSender(carolAddress, {
-            from: bobAddress,
-          }),
-          'AuthorizeSender'
-        )
-      })
-
-      it('Bob authorizes Carol a second time does not emit an event', async () => {
-        notEmitted(
-          await swapContract.authorizeSender(carolAddress, {
-            from: bobAddress,
-          }),
-          'AuthorizeSender'
-        )
-      })
-
-      it('Checks that Carol can take an order on behalf of Bob', async () => {
-        emitted(await swap(_order, { from: carolAddress }), 'Swap')
-      })
-
-      it('Bob revokes sender authorization from Carol', async () => {
-        emitted(
-          await swapContract.revokeSender(carolAddress, { from: bobAddress }),
-          'RevokeSender'
-        )
-      })
-
-      it('Checks that Carol can no longer take orders on behalf of Bob', async () => {
-        const order = await orders.getOrder({
-          signer: {
-            wallet: aliceAddress,
-          },
-          sender: {
-            wallet: bobAddress,
-          },
-        })
-        await reverted(
-          swap(order, { from: carolAddress }),
-          'SENDER_UNAUTHORIZED'
-        )
-      })
-
-<<<<<<< HEAD
-      it('Checks remaining balances and approvals', async () => {
-        // Alice and Bob swapped 50 AST for 10 DAI again. Previous balances were:
-        // Alice 700 AST 120 DAI, Bob 300 AST 880 DAI
-        ok(
-          await balances(aliceAddress, [[tokenAST, 700], [tokenDAI, 120]]),
-          'Alice balances are incorrect'
-        )
-        ok(
-          await balances(bobAddress, [[tokenAST, 300], [tokenDAI, 880]]),
-          'Bob balances are incorrect'
-        )
-        ok(
-          await allowances(aliceAddress, swapAddress, [
-            [tokenAST, 700],
-            [tokenDAI, 0],
-          ])
-        )
-        ok(
-          await allowances(bobAddress, swapAddress, [
-            [tokenAST, 0],
-            [tokenDAI, 880],
-          ])
-        )
-      })
-=======
+
+    it('Checks that Carol cannot take an order on behalf of Bob', async () => {
+      await reverted(
+        swap(_order, { from: carolAddress }),
+        'SENDER_UNAUTHORIZED'
+      )
+    })
+
+    it('Bob tries to unsuccessfully authorize himself to be an authorized sender', async () => {
+      await reverted(
+        swapContract.authorizeSender(bobAddress, {
+          from: bobAddress,
+        }),
+        'INVALID_AUTH_SENDER'
+      )
+    })
+
+    it('Bob authorizes Carol to take orders on his behalf', async () => {
+      emitted(
+        await swapContract.authorizeSender(carolAddress, {
+          from: bobAddress,
+        }),
+        'AuthorizeSender'
+      )
+    })
+
+    it('Bob authorizes Carol a second time does not emit an event', async () => {
+      notEmitted(
+        await swapContract.authorizeSender(carolAddress, {
+          from: bobAddress,
+        }),
+        'AuthorizeSender'
+      )
+    })
+
+    it('Checks that Carol can take an order on behalf of Bob', async () => {
+      emitted(await swap(_order, { from: carolAddress }), 'Swap')
+    })
+
+    it('Bob revokes sender authorization from Carol', async () => {
+      emitted(
+        await swapContract.revokeSender(carolAddress, { from: bobAddress }),
+        'RevokeSender'
+      )
+    })
+
+    it('Checks that Carol can no longer take orders on behalf of Bob', async () => {
+      const order = await orders.getOrder({
+        signer: {
+          wallet: aliceAddress,
+        },
+        sender: {
+          wallet: bobAddress,
+        },
+      })
+      await reverted(swap(order, { from: carolAddress }), 'SENDER_UNAUTHORIZED')
+    })
+
+    it('Checks remaining balances and approvals', async () => {
+      // Alice and Bob swapped 50 AST for 10 DAI again. Previous balances were:
+      // Alice 700 AST 120 DAI, Bob 300 AST 880 DAI
+      ok(
+        await balances(aliceAddress, [[tokenAST, 700], [tokenDAI, 120]]),
+        'Alice balances are incorrect'
+      )
+      ok(
+        await balances(bobAddress, [[tokenAST, 300], [tokenDAI, 880]]),
+        'Bob balances are incorrect'
+      )
+      ok(
+        await allowances(aliceAddress, swapAddress, [
+          [tokenAST, 700],
+          [tokenDAI, 0],
+        ])
+      )
+      ok(
+        await allowances(bobAddress, swapAddress, [
+          [tokenAST, 0],
+          [tokenDAI, 880],
+        ])
+      )
+    })
+  })
+
+  describe('Signer and Sender Delegation (Three Way)', async () => {
+    it('Alice approves David to make orders on her behalf', async () => {
+      emitted(
+        await swapContract.authorizeSigner(davidAddress, {
+          from: aliceAddress,
+        }),
+        'AuthorizeSigner'
+      )
+    })
+
+    it('Bob approves David to take orders on his behalf', async () => {
+      emitted(
+        await swapContract.authorizeSender(davidAddress, {
+          from: bobAddress,
+        }),
+        'AuthorizeSender'
+      )
+    })
+
     it('Alice gives an unsigned order to David who takes it for Bob', async () => {
       const order = await orders.getOrder({
         signer: {
@@ -905,51 +730,44 @@
         }),
         'Swap'
       )
->>>>>>> 55c6a849
-    })
-
-    describe('Signer and Sender Delegation (Three Way)', async () => {
-      it('Alice approves David to make orders on her behalf', async () => {
-        emitted(
-          await swapContract.authorizeSigner(davidAddress, {
-            from: aliceAddress,
-          }),
-          'AuthorizeSigner'
-        )
-      })
-
-      it('Bob approves David to take orders on his behalf', async () => {
-        emitted(
-          await swapContract.authorizeSender(davidAddress, {
-            from: bobAddress,
-          }),
-          'AuthorizeSender'
-        )
-      })
-
-<<<<<<< HEAD
-      it('Alice gives an unsigned order to David who takes it for Bob', async () => {
-        const order = await orders.getOrder({
-          signer: {
-            wallet: aliceAddress,
-            token: tokenAST.address,
-            param: 25,
-          },
-          sender: {
-            wallet: bobAddress,
-            token: tokenDAI.address,
-            param: 5,
-          },
-        })
-
-        emitted(
-          await swap(order, {
-            from: davidAddress,
-          }),
-          'Swap'
-        )
-      })
-=======
+    })
+
+    it('Checks remaining balances and approvals', async () => {
+      // Alice and Bob swapped 25 AST for 5 DAI. Previous balances were:
+      // Alice 675 AST 125 DAI, Bob 325 AST 875 DAI
+      ok(
+        await balances(aliceAddress, [[tokenAST, 675], [tokenDAI, 125]]),
+        'Alice balances are incorrect'
+      )
+      ok(
+        await balances(bobAddress, [[tokenAST, 325], [tokenDAI, 875]]),
+        'Bob balances are incorrect'
+      )
+      ok(
+        await allowances(aliceAddress, swapAddress, [
+          [tokenAST, 675],
+          [tokenDAI, 0],
+        ])
+      )
+      ok(
+        await allowances(bobAddress, swapAddress, [
+          [tokenAST, 0],
+          [tokenDAI, 875],
+        ])
+      )
+    })
+  })
+
+  describe('Signer and Sender Delegation (Four Way)', async () => {
+    it('Bob approves Carol to take orders on his behalf', async () => {
+      emitted(
+        await swapContract.authorizeSender(carolAddress, {
+          from: bobAddress,
+        }),
+        'AuthorizeSender'
+      )
+    })
+
     it('David makes an order for Alice, Carol takes the order for Bob', async () => {
       // Alice has already approved David in the previous section
       const order = await orders.getOrder({
@@ -971,149 +789,129 @@
         swapAddress,
         GANACHE_PROVIDER
       )
->>>>>>> 55c6a849
-
-      it('Checks remaining balances and approvals', async () => {
-        // Alice and Bob swapped 25 AST for 5 DAI. Previous balances were:
-        // Alice 675 AST 125 DAI, Bob 325 AST 875 DAI
-        ok(
-          await balances(aliceAddress, [[tokenAST, 675], [tokenDAI, 125]]),
-          'Alice balances are incorrect'
-        )
-        ok(
-          await balances(bobAddress, [[tokenAST, 325], [tokenDAI, 875]]),
-          'Bob balances are incorrect'
-        )
-        ok(
-          await allowances(aliceAddress, swapAddress, [
-            [tokenAST, 675],
-            [tokenDAI, 0],
-          ])
-        )
-        ok(
-          await allowances(bobAddress, swapAddress, [
-            [tokenAST, 0],
-            [tokenDAI, 875],
-          ])
-        )
-      })
-    })
-
-    describe('Signer and Sender Delegation (Four Way)', async () => {
-      it('Bob approves Carol to take orders on his behalf', async () => {
-        emitted(
-          await swapContract.authorizeSender(carolAddress, {
-            from: bobAddress,
-          }),
-          'AuthorizeSender'
-        )
-      })
-
-      it('David makes an order for Alice, Carol takes the order for Bob', async () => {
-        // Alice has already approved David in the previous section
-        const order = await orders.getOrder({
-          signer: {
-            wallet: aliceAddress,
-            token: tokenAST.address,
-            param: 25,
-          },
-          sender: {
-            wallet: bobAddress,
-            token: tokenDAI.address,
-            param: 5,
-          },
-        })
-
-        order.signature = await signatures.getWeb3Signature(
-          order,
-          davidAddress,
-          swapAddress,
-          GANACHE_PROVIDER
-        )
-
-        emitted(await swap(order, { from: carolAddress }), 'Swap')
-      })
-
-      it('Bob revokes the authorization to Carol', async () => {
-        emitted(
-          await swapContract.revokeSender(carolAddress, {
-            from: bobAddress,
-          }),
-          'RevokeSender'
-        )
-      })
-
-      it('Checks remaining balances and approvals', async () => {
-        // Alice and Bob swapped 25 AST for 5 DAI. Previous balances were:
-        // Alice 650 AST 130 DAI, Bob 350 AST 870 DAI
-        ok(
-          await balances(aliceAddress, [[tokenAST, 650], [tokenDAI, 130]]),
-          'Alice balances are incorrect'
-        )
-        ok(
-          await balances(bobAddress, [[tokenAST, 350], [tokenDAI, 870]]),
-          'Bob balances are incorrect'
-        )
-        ok(
-          await allowances(aliceAddress, swapAddress, [
-            [tokenAST, 650],
-            [tokenDAI, 0],
-          ])
-        )
-        ok(
-          await allowances(bobAddress, swapAddress, [
-            [tokenAST, 0],
-            [tokenDAI, 870],
-          ])
-        )
-      })
-    })
-
-    describe('Cancels', async () => {
-      let _orderOne
-      let _orderTwo
-      let _orderThree
-
-      before('Alice creates orders with nonces 1, 2, 3', async () => {
-        const orderOne = await orders.getOrder({
-          signer: {
-            wallet: aliceAddress,
-          },
-          nonce: 1,
-        })
-        const orderTwo = await orders.getOrder({
-          signer: {
-            wallet: aliceAddress,
-          },
-          nonce: 2,
-        })
-        const orderThree = await orders.getOrder({
-          signer: {
-            wallet: aliceAddress,
-          },
-          nonce: 3,
-        })
-
-        _orderOne = orderOne
-        _orderTwo = orderTwo
-        _orderThree = orderThree
-      })
-
-      it('Checks that Alice is able to cancel order with nonce 1', async () => {
-        emitted(
-          await cancel([_orderOne.nonce], { from: aliceAddress }),
-          'Cancel'
-        )
-      })
-
-<<<<<<< HEAD
-      it('Checks that Alice is unable to cancel order with nonce 1 twice', async () => {
-        notEmitted(
-          await cancel([_orderOne.nonce], { from: aliceAddress }),
-          'Cancel'
-        )
-      })
-=======
+
+      emitted(await swap(order, { from: carolAddress }), 'Swap')
+    })
+
+    it('Bob revokes the authorization to Carol', async () => {
+      emitted(
+        await swapContract.revokeSender(carolAddress, {
+          from: bobAddress,
+        }),
+        'RevokeSender'
+      )
+    })
+
+    it('Checks remaining balances and approvals', async () => {
+      // Alice and Bob swapped 25 AST for 5 DAI. Previous balances were:
+      // Alice 650 AST 130 DAI, Bob 350 AST 870 DAI
+      ok(
+        await balances(aliceAddress, [[tokenAST, 650], [tokenDAI, 130]]),
+        'Alice balances are incorrect'
+      )
+      ok(
+        await balances(bobAddress, [[tokenAST, 350], [tokenDAI, 870]]),
+        'Bob balances are incorrect'
+      )
+      ok(
+        await allowances(aliceAddress, swapAddress, [
+          [tokenAST, 650],
+          [tokenDAI, 0],
+        ])
+      )
+      ok(
+        await allowances(bobAddress, swapAddress, [
+          [tokenAST, 0],
+          [tokenDAI, 870],
+        ])
+      )
+    })
+  })
+
+  describe('Cancels', async () => {
+    let _orderOne
+    let _orderTwo
+    let _orderThree
+
+    before('Alice creates orders with nonces 1, 2, 3', async () => {
+      const orderOne = await orders.getOrder({
+        signer: {
+          wallet: aliceAddress,
+        },
+        nonce: 1,
+      })
+      const orderTwo = await orders.getOrder({
+        signer: {
+          wallet: aliceAddress,
+        },
+        nonce: 2,
+      })
+      const orderThree = await orders.getOrder({
+        signer: {
+          wallet: aliceAddress,
+        },
+        nonce: 3,
+      })
+
+      _orderOne = orderOne
+      _orderTwo = orderTwo
+      _orderThree = orderThree
+    })
+
+    it('Checks that Alice is able to cancel order with nonce 1', async () => {
+      emitted(await cancel([_orderOne.nonce], { from: aliceAddress }), 'Cancel')
+    })
+    it('Checks that Alice is unable to cancel order with nonce 1 twice', async () => {
+      notEmitted(
+        await cancel([_orderOne.nonce], { from: aliceAddress }),
+        'Cancel'
+      )
+    })
+
+    it('Checks that Bob is unable to take an order with nonce 1', async () => {
+      await reverted(
+        swap(_orderOne, { from: bobAddress }),
+        'ORDER_TAKEN_OR_CANCELLED'
+      )
+    })
+
+    it('Checks that Alice is able to set a minimum nonce of 4', async () => {
+      emitted(await cancelUpTo(4, { from: aliceAddress }), 'CancelUpTo')
+    })
+
+    it('Checks that Bob is unable to take an order with nonce 2', async () => {
+      await reverted(swap(_orderTwo, { from: bobAddress }), 'NONCE_TOO_LOW')
+    })
+
+    it('Checks that Bob is unable to take an order with nonce 3', async () => {
+      await reverted(swap(_orderThree, { from: bobAddress }), 'NONCE_TOO_LOW')
+    })
+
+    it('Checks existing balances (Alice 650 AST and 180 DAI, Bob 350 AST and 820 DAI)', async () => {
+      // No swaps happened in this section
+      ok(
+        await balances(aliceAddress, [[tokenAST, 650], [tokenDAI, 130]]),
+        'Alice balances are incorrect'
+      )
+      ok(
+        await balances(bobAddress, [[tokenAST, 350], [tokenDAI, 870]]),
+        'Bob balances are incorrect'
+      )
+      ok(
+        await allowances(aliceAddress, swapAddress, [
+          [tokenAST, 650],
+          [tokenDAI, 0],
+        ])
+      )
+      ok(
+        await allowances(bobAddress, swapAddress, [
+          [tokenAST, 0],
+          [tokenDAI, 870],
+        ])
+      )
+    })
+  })
+
   describe('Swaps with Fees', async () => {
     it('Checks that Carol gets paid 50 AST for facilitating a trade between Alice and Bob', async () => {
       const order = await orders.getOrder({
@@ -1140,24 +938,26 @@
         swapAddress,
         GANACHE_PROVIDER
       )
->>>>>>> 55c6a849
-
-      it('Checks that Bob is unable to take an order with nonce 1', async () => {
-        await reverted(
-          swap(_orderOne, { from: bobAddress }),
-          'ORDER_TAKEN_OR_CANCELLED'
-        )
-      })
-
-      it('Checks that Alice is able to set a minimum nonce of 4', async () => {
-        emitted(await cancelUpTo(4, { from: aliceAddress }), 'CancelUpTo')
-      })
-
-<<<<<<< HEAD
-      it('Checks that Bob is unable to take an order with nonce 2', async () => {
-        await reverted(swap(_orderTwo, { from: bobAddress }), 'NONCE_TOO_LOW')
-      })
-=======
+
+      emitted(await swap(order, { from: bobAddress }), 'Swap')
+    })
+
+    it('Checks balances...', async () => {
+      ok(
+        await balances(aliceAddress, [[tokenAST, 500], [tokenDAI, 180]]),
+        'Alice balances are incorrect'
+      )
+      ok(
+        await balances(bobAddress, [[tokenAST, 450], [tokenDAI, 820]]),
+        'Bob balances are incorrect'
+      )
+      ok(
+        await balances(carolAddress, [[tokenAST, 50], [tokenDAI, 0]]),
+        'Carol balances are incorrect'
+      )
+    })
+  })
+
   describe('Swap with Public Orders (No Sender Set)', async () => {
     it('Checks that a Swap succeeds without a sender wallet set', async () => {
       const order = await orders.getOrder({
@@ -1178,110 +978,59 @@
         swapAddress,
         GANACHE_PROVIDER
       )
->>>>>>> 55c6a849
-
-      it('Checks that Bob is unable to take an order with nonce 3', async () => {
-        await reverted(swap(_orderThree, { from: bobAddress }), 'NONCE_TOO_LOW')
-      })
-
-      it('Checks existing balances (Alice 650 AST and 180 DAI, Bob 350 AST and 820 DAI)', async () => {
-        // No swaps happened in this section
-        ok(
-          await balances(aliceAddress, [[tokenAST, 650], [tokenDAI, 130]]),
-          'Alice balances are incorrect'
-        )
-        ok(
-          await balances(bobAddress, [[tokenAST, 350], [tokenDAI, 870]]),
-          'Bob balances are incorrect'
-        )
-        ok(
-          await allowances(aliceAddress, swapAddress, [
-            [tokenAST, 650],
-            [tokenDAI, 0],
-          ])
-        )
-        ok(
-          await allowances(bobAddress, swapAddress, [
-            [tokenAST, 0],
-            [tokenDAI, 870],
-          ])
-        )
-      })
-    })
-
-    describe('Swaps with Fees', async () => {
-      it('Checks that Carol gets paid 50 AST for facilitating a trade between Alice and Bob', async () => {
-        const order = await orders.getOrder({
-          signer: {
-            wallet: aliceAddress,
-            token: tokenAST.address,
-            param: 100,
-          },
-          sender: {
-            wallet: bobAddress,
-            token: tokenDAI.address,
-            param: 50,
-          },
-          affiliate: {
-            wallet: carolAddress,
-            token: tokenAST.address,
-            param: 50,
-          },
-        })
-
-        order.signature = await signatures.getWeb3Signature(
-          order,
-          aliceAddress,
-          swapAddress,
-          GANACHE_PROVIDER
-        )
-
-        emitted(await swap(order, { from: bobAddress }), 'Swap')
-      })
-
-      it('Checks balances...', async () => {
-        ok(
-          await balances(aliceAddress, [[tokenAST, 500], [tokenDAI, 180]]),
-          'Alice balances are incorrect'
-        )
-        ok(
-          await balances(bobAddress, [[tokenAST, 450], [tokenDAI, 820]]),
-          'Bob balances are incorrect'
-        )
-        ok(
-          await balances(carolAddress, [[tokenAST, 50], [tokenDAI, 0]]),
-          'Carol balances are incorrect'
-        )
-      })
-    })
-
-<<<<<<< HEAD
-    describe('Swap with Public Orders (No Sender Set)', async () => {
-      it('Checks that a Swap succeeds without a sender wallet set', async () => {
-        const order = await orders.getOrder({
-          signer: {
-            wallet: aliceAddress,
-            token: tokenAST.address,
-            param: 5,
-          },
-          sender: {
-            token: tokenDAI.address,
-            param: '0',
-          },
-        })
-=======
-    it('Bob buys Ticket #12345 from Alice for 1 DAI', async () => {
+
+      emitted(await swap(order, { from: bobAddress }), 'Swap')
+    })
+  })
+
+  describe('Deploying...', async () => {
+    it('Deployed test contract "ConcertTicket"', async () => {
+      tokenTicket = await NonFungibleToken.new()
+    })
+
+    it('Deployed test contract "Collectible"', async () => {
+      tokenKitty = await NonFungibleToken.new()
+    })
+  })
+
+  describe('Minting...', async () => {
+    it('Mints a concert ticket (#12345) for Alice', async () => {
+      emitted(await tokenTicket.mint(aliceAddress, 12345), 'NFTTransfer')
+      ok(
+        await balances(aliceAddress, [[tokenTicket, 1]]),
+        'Alice balances are incorrect'
+      )
+    })
+
+    it('Mints a kitty collectible (#54321) for Bob', async () => {
+      emitted(await tokenKitty.mint(bobAddress, 54321), 'NFTTransfer')
+      ok(
+        await balances(bobAddress, [[tokenKitty, 1]]),
+        'Bob balances are incorrect'
+      )
+    })
+  })
+
+  describe('Swaps (Non-Fungible) with unknown kind', async () => {
+    it('Alice approves Swap to transfer her concert ticket', async () => {
+      emitted(
+        await tokenTicket.approve(swapAddress, 12345, { from: aliceAddress }),
+        'NFTApproval'
+      )
+    })
+
+    it('Alice sends Bob with an unknown kind for 1 DAI', async () => {
       const order = await orders.getOrder({
         signer: {
           wallet: aliceAddress,
           token: tokenTicket.address,
           id: 12345,
-          kind: ERC721_INTERFACE_ID,
+          kind: UNKNOWN_KIND,
         },
         sender: {
           wallet: bobAddress,
           token: tokenDAI.address,
-          amount: 100,
+          param: 100,
         },
       })
 
@@ -1291,41 +1040,34 @@
         swapAddress,
         GANACHE_PROVIDER
       )
->>>>>>> 55c6a849
-
-        order.signature = await signatures.getWeb3Signature(
-          order,
-          aliceAddress,
-          swapAddress,
-          GANACHE_PROVIDER
-        )
-
-        emitted(await swap(order, { from: bobAddress }), 'Swap')
-      })
-    })
-
-<<<<<<< HEAD
-    describe('Deploying...', async () => {
-      it('Deployed test contract "ConcertTicket"', async () => {
-        tokenTicket = await NonFungibleToken.new()
-      })
-
-      it('Deployed test contract "Collectible"', async () => {
-        tokenKitty = await NonFungibleToken.new()
-      })
-=======
-    it('Alice buys Kitty #54321 from Bob for 50 AST', async () => {
+
+      await reverted(
+        swap(order, { from: bobAddress }),
+        'UNKNOWN_TRANSFER_HANDLER'
+      )
+    })
+  })
+
+  describe('Swaps (Non-Fungible)', async () => {
+    it('Alice approves Swap to transfer her concert ticket', async () => {
+      emitted(
+        await tokenTicket.approve(swapAddress, 12345, { from: aliceAddress }),
+        'NFTApproval'
+      )
+    })
+
+    it('Bob buys Ticket #12345 from Alice for 1 DAI', async () => {
       const order = await orders.getOrder({
         signer: {
           wallet: aliceAddress,
-          token: tokenAST.address,
-          amount: 50,
-        },
-        sender: {
-          wallet: bobAddress,
-          token: tokenKitty.address,
-          id: 54321,
+          token: tokenTicket.address,
+          id: 12345,
           kind: ERC721_INTERFACE_ID,
+        },
+        sender: {
+          wallet: bobAddress,
+          token: tokenDAI.address,
+          param: 100,
         },
       })
 
@@ -1335,37 +1077,48 @@
         swapAddress,
         GANACHE_PROVIDER
       )
+
       emitted(await swap(order, { from: bobAddress }), 'Swap')
->>>>>>> 55c6a849
-    })
-
-    describe('Minting...', async () => {
-      it('Mints a concert ticket (#12345) for Alice', async () => {
-        emitted(await tokenTicket.mint(aliceAddress, 12345), 'NFTTransfer')
-        ok(
-          await balances(aliceAddress, [[tokenTicket, 1]]),
-          'Alice balances are incorrect'
-        )
-      })
-
-      it('Mints a kitty collectible (#54321) for Bob', async () => {
-        emitted(await tokenKitty.mint(bobAddress, 54321), 'NFTTransfer')
-        ok(
-          await balances(bobAddress, [[tokenKitty, 1]]),
-          'Bob balances are incorrect'
-        )
-      })
-    })
-
-<<<<<<< HEAD
-    describe('Swaps (Non-Fungible) with unknown kind', async () => {
-      it('Alice approves Swap to transfer her concert ticket', async () => {
-        emitted(
-          await tokenTicket.approve(swapAddress, 12345, { from: aliceAddress }),
-          'NFTApproval'
-        )
-      })
-=======
+    })
+
+    it('Bob approves Swap to transfer his kitty collectible', async () => {
+      emitted(
+        await tokenKitty.approve(swapAddress, 54321, { from: bobAddress }),
+        'NFTApproval'
+      )
+    })
+
+    it('Alice buys Kitty #54321 from Bob for 50 AST', async () => {
+      const order = await orders.getOrder({
+        signer: {
+          wallet: aliceAddress,
+          token: tokenAST.address,
+          amount: 50,
+        },
+        sender: {
+          wallet: bobAddress,
+          token: tokenKitty.address,
+          id: 54321,
+          kind: ERC721_INTERFACE_ID,
+        },
+      })
+
+      order.signature = await signatures.getWeb3Signature(
+        order,
+        aliceAddress,
+        swapAddress,
+        GANACHE_PROVIDER
+      )
+      emitted(await swap(order, { from: bobAddress }), 'Swap')
+    })
+
+    it('Alice approves Swap to transfer her kitty collectible', async () => {
+      emitted(
+        await tokenKitty.approve(swapAddress, 54321, { from: aliceAddress }),
+        'NFTApproval'
+      )
+    })
+
     it('Checks that Carol gets paid Kitty #54321 for facilitating a trade between Alice and Bob', async () => {
       const order = await orders.getOrder({
         signer: {
@@ -1392,146 +1145,50 @@
         swapAddress,
         GANACHE_PROVIDER
       )
->>>>>>> 55c6a849
-
-      it('Alice sends Bob with an unknown kind for 1 DAI', async () => {
-        const order = await orders.getOrder({
+
+      emitted(await swap(order, { from: bobAddress }), 'Swap')
+    })
+  })
+
+  describe('Signatures', async () => {
+    const eveAddress = '0x9d2fB0BCC90C6F3Fa3a98D2C760623a4F6Ee59b4'
+    const evePrivKey = Buffer.from(
+      '4934d4ff925f39f91e3729fbce52ef12f25fdf93e014e291350f7d314c1a096b',
+      'hex'
+    )
+
+    it('Checks that an invalid signer signature will revert', async () => {
+      const order = await orders.getOrder(
+        {
           signer: {
             wallet: aliceAddress,
-            token: tokenTicket.address,
-            param: 12345,
-            kind: UNKNOWN_KIND,
           },
           sender: {
             wallet: bobAddress,
-            token: tokenDAI.address,
-            param: 100,
-          },
-        })
-
-        order.signature = await signatures.getWeb3Signature(
-          order,
-          aliceAddress,
-          swapAddress,
-          GANACHE_PROVIDER
-        )
-
-        await reverted(
-          swap(order, { from: bobAddress }),
-          'UNKNOWN_TRANSFER_HANDLER'
-        )
-      })
-    })
-
-    describe('Swaps (Non-Fungible)', async () => {
-      it('Alice approves Swap to transfer her concert ticket', async () => {
-        emitted(
-          await tokenTicket.approve(swapAddress, 12345, { from: aliceAddress }),
-          'NFTApproval'
-        )
-      })
-
-      it('Bob buys Ticket #12345 from Alice for 1 DAI', async () => {
-        const order = await orders.getOrder({
-          signer: {
-            wallet: aliceAddress,
-            token: tokenTicket.address,
-            param: 12345,
-            kind: ERC721_INTERFACE_ID,
-          },
-          sender: {
-            wallet: bobAddress,
-            token: tokenDAI.address,
-            param: 100,
-          },
-        })
-
-        order.signature = await signatures.getWeb3Signature(
-          order,
-          aliceAddress,
-          swapAddress,
-          GANACHE_PROVIDER
-        )
-
-        emitted(await swap(order, { from: bobAddress }), 'Swap')
-      })
-
-      it('Bob approves Swap to transfer his kitty collectible', async () => {
-        emitted(
-          await tokenKitty.approve(swapAddress, 54321, { from: bobAddress }),
-          'NFTApproval'
-        )
-      })
-
-      it('Alice buys Kitty #54321 from Bob for 50 AST', async () => {
-        const order = await orders.getOrder({
-          signer: {
-            wallet: aliceAddress,
-            token: tokenAST.address,
-            param: 50,
-          },
-          sender: {
-            wallet: bobAddress,
-            token: tokenKitty.address,
-            param: 54321,
-            kind: ERC721_INTERFACE_ID,
-          },
-        })
-
-        order.signature = await signatures.getWeb3Signature(
-          order,
-          aliceAddress,
-          swapAddress,
-          GANACHE_PROVIDER
-        )
-        emitted(await swap(order, { from: bobAddress }), 'Swap')
-      })
-
-      it('Alice approves Swap to transfer her kitty collectible', async () => {
-        emitted(
-          await tokenKitty.approve(swapAddress, 54321, { from: aliceAddress }),
-          'NFTApproval'
-        )
-      })
-
-      it('Checks that Carol gets paid Kitty #54321 for facilitating a trade between Alice and Bob', async () => {
-        const order = await orders.getOrder({
-          signer: {
-            wallet: aliceAddress,
-            token: tokenAST.address,
-            param: 50,
-          },
-          sender: {
-            wallet: bobAddress,
-            token: tokenDAI.address,
-            param: 50,
-          },
-          affiliate: {
-            wallet: carolAddress,
-            token: tokenKitty.address,
-            param: 54321,
-            kind: ERC721_INTERFACE_ID,
-          },
-        })
-
-        order.signature = await signatures.getWeb3Signature(
-          order,
-          aliceAddress,
-          swapAddress,
-          GANACHE_PROVIDER
-        )
-
-        emitted(await swap(order, { from: bobAddress }), 'Swap')
-      })
-    })
-
-<<<<<<< HEAD
-    describe('Signatures', async () => {
-      const eveAddress = '0x9d2fB0BCC90C6F3Fa3a98D2C760623a4F6Ee59b4'
-      const evePrivKey = Buffer.from(
-        '4934d4ff925f39f91e3729fbce52ef12f25fdf93e014e291350f7d314c1a096b',
-        'hex'
-=======
+          },
+        },
+        true
+      )
+
+      order.signature = signatures.getPrivateKeySignature(
+        order,
+        evePrivKey,
+        swapAddress
+      )
+
+      order.signature.signatory = aliceAddress
+      await reverted(swap(order, { from: bobAddress }), 'SIGNATURE_INVALID')
+    })
+
+    it('Alice authorizes Eve to make orders on her behalf', async () => {
+      emitted(
+        await swapContract.authorizeSigner(eveAddress, {
+          from: aliceAddress,
+        }),
+        'AuthorizeSigner'
+      )
+    })
+
     it('Checks that an invalid delegate signature will revert', async () => {
       const orderOne = await orders.getOrder({
         signer: {
@@ -1557,125 +1214,37 @@
         orderTwo,
         evePrivKey,
         swapAddress
->>>>>>> 55c6a849
-      )
-
-      it('Checks that an invalid signer signature will revert', async () => {
-        const order = await orders.getOrder(
-          {
-            signer: {
-              wallet: aliceAddress,
-            },
-            sender: {
-              wallet: bobAddress,
-            },
-          },
-          true
-        )
-
-        order.signature = signatures.getPrivateKeySignature(
-          order,
-          evePrivKey,
-          swapAddress
-        )
-
-        order.signature.signatory = aliceAddress
-        await reverted(swap(order, { from: bobAddress }), 'SIGNATURE_INVALID')
-      })
-
-      it('Alice authorizes Eve to make orders on her behalf', async () => {
-        emitted(
-          await swapContract.authorizeSigner(eveAddress, {
-            from: aliceAddress,
-          }),
-          'AuthorizeSigner'
-        )
-      })
-
-      it('Checks that an invalid delegate signature will revert', async () => {
-        const orderOne = await orders.getOrder({
+      )
+      orderOne.signature = signatureTwo
+      await reverted(swap(orderOne, { from: bobAddress }), 'SIGNATURE_INVALID')
+    })
+
+    it('Checks that an invalid signature version will revert', async () => {
+      const order = await orders.getOrder(
+        {
           signer: {
             wallet: aliceAddress,
-            token: tokenAST.address,
-            param: '0',
           },
           sender: {
             wallet: bobAddress,
-            token: tokenDAI.address,
-            param: '0',
-          },
-        })
-        const orderTwo = await orders.getOrder({
-          signer: {
-            wallet: aliceAddress,
-          },
-          sender: {
-            wallet: bobAddress,
-          },
-        })
-        const signatureTwo = signatures.getPrivateKeySignature(
-          orderTwo,
-          evePrivKey,
-          swapAddress
-        )
-        orderOne.signature = signatureTwo
-        await reverted(
-          swap(orderOne, { from: bobAddress }),
-          'SIGNATURE_INVALID'
-        )
-      })
-
-      it('Checks that an invalid signature version will revert', async () => {
-        const order = await orders.getOrder(
-          {
-            signer: {
-              wallet: aliceAddress,
-            },
-            sender: {
-              wallet: bobAddress,
-            },
-          },
-          true
-        )
-
-        order.signature = signatures.getPrivateKeySignature(
-          order,
-          evePrivKey,
-          swapAddress
-        )
-
-        order.signature.version = Buffer.from('00', 'hex')
-        await reverted(swap(order, { from: bobAddress }), 'SIGNATURE_INVALID')
-      })
-
-      it('Checks that a private key signature is valid', async () => {
-        const order = await orders.getOrder(
-          {
-            signer: {
-              wallet: eveAddress,
-              token: tokenAST.address,
-              param: '0',
-            },
-            sender: {
-              wallet: aliceAddress,
-              token: tokenDAI.address,
-              param: '0',
-            },
-          },
-          true
-        )
-
-        order.signature = signatures.getPrivateKeySignature(
-          order,
-          evePrivKey,
-          swapAddress
-        )
-
-        emitted(await swap(order, { from: aliceAddress }), 'Swap')
-      })
-
-      it('Checks that a typed data (EIP712) signature is valid', async () => {
-        const order = await orders.getOrder({
+          },
+        },
+        true
+      )
+
+      order.signature = signatures.getPrivateKeySignature(
+        order,
+        evePrivKey,
+        swapAddress
+      )
+
+      order.signature.version = Buffer.from('00', 'hex')
+      await reverted(swap(order, { from: bobAddress }), 'SIGNATURE_INVALID')
+    })
+
+    it('Checks that a private key signature is valid', async () => {
+      const order = await orders.getOrder(
+        {
           signer: {
             wallet: eveAddress,
             token: tokenAST.address,
@@ -1686,18 +1255,18 @@
             token: tokenDAI.address,
             amount: '0',
           },
-        })
-
-        order.signature = signatures.getTypedDataSignature(
-          order,
-          evePrivKey,
-          swapAddress
-        )
-
-<<<<<<< HEAD
-        emitted(await swap(order, { from: aliceAddress }), 'Swap')
-      })
-=======
+        },
+        true
+      )
+
+      order.signature = signatures.getPrivateKeySignature(
+        order,
+        evePrivKey,
+        swapAddress
+      )
+
+      emitted(await swap(order, { from: aliceAddress }), 'Swap')
+    })
     it('Checks that a typed data (EIP712) signature is valid', async () => {
       const order = await orders.getOrder({
         signer: {
@@ -1719,7 +1288,6 @@
       )
 
       emitted(await swap(order, { from: aliceAddress }), 'Swap')
->>>>>>> 55c6a849
     })
   })
 })
// SPDX-License-Identifier: MIT

pragma solidity 0.8.17;

// import "@airswap/transfers/contracts/TransferHandlerRegistry.sol";
import "../TransferHandlerRegistry.sol";

interface ISwap {
  struct Order {
    uint256 nonce; // Unique per order and should be sequential
    uint256 expiry; // Expiry in seconds since 1 January 1970
    uint256 protocolFee;
    Party signer; // Party to the trade that sets terms
    Party sender; // Party to the trade that accepts terms
    Party affiliate; // Party compensated for facilitating (optional)
    uint8 v;
    bytes32 r;
    bytes32 s;
  }

  event Swap(
    uint256 indexed nonce,
    uint256 timestamp,
    address indexed signerWallet,
    uint256 signerAmount,
    uint256 signerId,
    address signerToken,
    address indexed senderWallet,
    uint256 senderAmount,
    uint256 senderId,
    address senderToken,
    address affiliateWallet,
    uint256 affiliateAmount,
    uint256 affiliateId,
    address affiliateToken
  );

  event Cancel(uint256 indexed nonce, address indexed signerWallet);

  event CancelUpTo(uint256 indexed nonce, address indexed signerWallet);

  event SetProtocolFee(uint256 protocolFee);

  event SetProtocolFeeWallet(address indexed feeWallet);

<<<<<<< HEAD
  event Authorize(address indexed signer, address indexed signerWallet);

  event Revoke(address indexed signer, address indexed signerWallet);
=======
  error InvalidFee();
  error InvalidFeeWallet();
  error OrderExpired();
  error NonceTooLow();
  error NonceAlreadyUsed();
  error SignatureInvalid();
  error SelfTransferInvalid();
  error TokenKindUnknown();
  error TransferFailed();
>>>>>>> 06caec8c

  /**
   * @notice Atomic Token Swap
   * @param order Order
   */
  function swap(Order calldata order) external;

  /**
   * @notice Cancel one or more open orders by nonce
   * @param nonces uint256[]
   */
  function cancel(uint256[] calldata nonces) external;

  /**
   * @notice Cancels all orders below a nonce value
   * @dev These orders can be made active by reducing the minimum nonce
   * @param minimumNonce uint256
   */
  function cancelUpTo(uint256 minimumNonce) external;

  function nonceUsed(address, uint256) external view returns (bool);

  function registry() external view returns (TransferHandlerRegistry);

  function authorize(address sender) external;

  function revoke() external;

  function authorized(address) external view returns (address);
}<|MERGE_RESOLUTION|>--- conflicted
+++ resolved
@@ -43,21 +43,21 @@
 
   event SetProtocolFeeWallet(address indexed feeWallet);
 
-<<<<<<< HEAD
   event Authorize(address indexed signer, address indexed signerWallet);
 
   event Revoke(address indexed signer, address indexed signerWallet);
-=======
+
   error InvalidFee();
   error InvalidFeeWallet();
   error OrderExpired();
   error NonceTooLow();
   error NonceAlreadyUsed();
   error SignatureInvalid();
+  error SignerInvalid();
   error SelfTransferInvalid();
   error TokenKindUnknown();
-  error TransferFailed();
->>>>>>> 06caec8c
+  error TransferFailed(); 
+  error Unauthorized();
 
   /**
    * @notice Atomic Token Swap

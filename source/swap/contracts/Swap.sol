--- conflicted
+++ resolved
@@ -64,14 +64,12 @@
   // Unique domain identifier for use in signatures (EIP-712)
   bytes32 public immutable DOMAIN_SEPARATOR;
 
-<<<<<<< HEAD
   uint256 public constant FEE_DIVISOR = 10000;
 
   uint256 public protocolFee;
   address public protocolFeeWallet;
-=======
+  
   uint256 internal constant MAX_ERROR_COUNT = 10;
->>>>>>> 08ed7b37
 
   /**
    * @notice Double mapping of signers to nonce groups to nonce states

--- conflicted
+++ resolved
@@ -6,18 +6,6 @@
 import "./interfaces/ITransferHandler.sol";
 import "./interfaces/ISwap.sol";
 
-<<<<<<< HEAD
-error InvalidFee();
-error InvalidFeeWallet();
-error OrderExpired();
-error NonceTooLow();
-error NonceAlreadyUsed();
-error SignatureInvalid();
-error SignerInvalid();
-error Unauthorized();
-
-=======
->>>>>>> 06caec8c
 /**
  * @title Swap: The Atomic Swap used on the AirSwap Network
  */

--- conflicted
+++ resolved
@@ -26,24 +26,15 @@
     "@uniswap/lib": "1.1.1",
     "@uniswap/v2-core": "1.0.1",
     "@uniswap/v2-periphery": "^1.1.0-beta.0",
-<<<<<<< HEAD
     "ethereum-waffle": "^3.4.0",
+    "ethers": "^5.4.6",
     "hardhat": "^2.6.4",
-    "solidity-coverage": "^0.7.4"
+    "solidity-coverage": "^0.7.17"
   },
   "dependencies": {
     "@openzeppelin/contracts": "^4.3.1"
-=======
-    "chai": "4.3.0",
-    "dotenv": "8.2.0",
-    "ethereum-waffle": "3.2.2",
-    "ethers": "5.4.2",
-    "ganache-time-traveler": "1.0.15",
-    "hardhat": "2.5.0",
-    "solidity-coverage": "0.7.16"
   },
   "publishConfig": {
     "access": "public"
->>>>>>> 8185772d
   }
 }
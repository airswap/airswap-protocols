{
  "name": "@airswap/registry",
  "version": "4.1.3",
  "description": "AirSwap: Server URL Registry",
  "license": "MIT",
  "repository": {
    "type": "git",
    "url": "https://github.com/airswap/airswap-protocols"
  },
  "files": [
    "./build",
    "./typechain",
    "./deploys.js",
    "./deploys-blocks.js",
    "./deploys.js.d.ts"
  ],
  "scripts": {
    "clean": "rm -rf ./cache && rm -rf ./build && rm -rf ./typechain",
    "compile": "hardhat compile; yarn typechain",
    "typechain": "tsc -b",
    "coverage": "hardhat coverage",
    "test": "hardhat test",
    "test:ci": "hardhat test",
    "deploy": "hardhat run ./scripts/deploy.js",
    "verify": "hardhat run ./scripts/verify.js",
    "owners": "hardhat run ./scripts/owner.js"
  },
  "dependencies": {
    "@openzeppelin/contracts": "^4.8.3"
  },
  "publishConfig": {
    "access": "public"
  },
  "devDependencies": {
<<<<<<< HEAD
    "@airswap/constants": "4.1.6",
=======
    "@airswap/constants": "4.1.7",
>>>>>>> 6b76cbf4
    "@airswap/utils": "4.1.10",
    "prompt-confirm": "^2.0.4"
  }
}<|MERGE_RESOLUTION|>--- conflicted
+++ resolved
@@ -32,12 +32,8 @@
     "access": "public"
   },
   "devDependencies": {
-<<<<<<< HEAD
-    "@airswap/constants": "4.1.6",
-=======
-    "@airswap/constants": "4.1.7",
->>>>>>> 6b76cbf4
-    "@airswap/utils": "4.1.10",
+    "@airswap/constants": "4.1.8",
+    "@airswap/utils": "4.1.11",
     "prompt-confirm": "^2.0.4"
   }
 }
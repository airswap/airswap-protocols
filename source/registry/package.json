--- conflicted
+++ resolved
@@ -29,13 +29,8 @@
     "access": "public"
   },
   "devDependencies": {
-<<<<<<< HEAD
     "@airswap/constants": "^4.0.0",
     "@airswap/utils": "^4.0.0",
-=======
-    "@airswap/constants": "4.0.2-beta.3",
-    "@airswap/utils": "4.0.5-beta.3",
->>>>>>> b03fe726
     "prompt-confirm": "^2.0.4"
   }
 }
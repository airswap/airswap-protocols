{
  "name": "@airswap/registry",
  "version": "4.1.2",
  "description": "AirSwap: Server URL Registry",
  "license": "MIT",
  "repository": {
    "type": "git",
    "url": "https://github.com/airswap/airswap-protocols"
  },
  "files": [
    "./build",
    "./typechain",
    "./deploys.js",
    "./deploys-blocks.js",
    "./deploys.js.d.ts"
  ],
  "scripts": {
    "clean": "rm -rf ./cache && rm -rf ./build && rm -rf ./typechain",
    "compile": "hardhat compile; yarn typechain",
    "typechain": "tsc -b",
    "coverage": "hardhat coverage",
    "test": "hardhat test",
    "test:ci": "hardhat test",
    "deploy": "hardhat run ./scripts/deploy.js",
    "verify": "hardhat run ./scripts/verify.js",
    "owners": "hardhat run ./scripts/owner.js"
  },
  "dependencies": {
    "@openzeppelin/contracts": "^4.8.3"
  },
  "publishConfig": {
    "access": "public"
  },
  "devDependencies": {
<<<<<<< HEAD
    "@airswap/constants": "4.1.4",
    "@airswap/utils": "4.1.7",
=======
    "@airswap/constants": "^4.1.5",
    "@airswap/utils": "^4.1.6",
>>>>>>> 0c41e7f2
    "prompt-confirm": "^2.0.4"
  }
}<|MERGE_RESOLUTION|>--- conflicted
+++ resolved
@@ -32,13 +32,8 @@
     "access": "public"
   },
   "devDependencies": {
-<<<<<<< HEAD
-    "@airswap/constants": "4.1.4",
+    "@airswap/constants": "4.1.5",
     "@airswap/utils": "4.1.7",
-=======
-    "@airswap/constants": "^4.1.5",
-    "@airswap/utils": "^4.1.6",
->>>>>>> 0c41e7f2
     "prompt-confirm": "^2.0.4"
   }
 }
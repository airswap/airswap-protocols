--- conflicted
+++ resolved
@@ -25,14 +25,6 @@
     'plugin:prettier/recommended',
   ],
   rules: {
-<<<<<<< HEAD
-    'prettier/prettier': 0,
-    'prefer-const': 'error',
-    'no-undef': 'warn',
-    'no-unused-vars': 'warn',
-    'no-extra-semi': 0,
-=======
->>>>>>> 6a605445
     '@typescript-eslint/explicit-member-accessibility': 1,
     '@typescript-eslint/member-ordering': 1,
     '@typescript-eslint/no-explicit-any': 0,


/*
  Copyright 2019 Swap Holdings Ltd.

  Licensed under the Apache License, Version 2.0 (the "License");
  you may not use this file except in compliance with the License.
  You may obtain a copy of the License at

    http://www.apache.org/licenses/LICENSE-2.0

  Unless required by applicable law or agreed to in writing, software
  distributed under the License is distributed on an "AS IS" BASIS,
  WITHOUT WARRANTIES OR CONDITIONS OF ANY KIND, either express or implied.
  See the License for the specific language governing permissions and
  limitations under the License.
*/

pragma solidity 0.5.10;
pragma experimental ABIEncoderV2;

/**
  * @title Types: Library of Swap Protocol Types and Hashes
  */
library Types {

  bytes constant internal EIP191_HEADER = "\x19\x01";

  struct Rule {
    address senderToken;          // The address of the ERC-20 token the 'sender' is sending
    address signerToken;          // The address of the ERC-20 token the 'signer' is sending
    uint256 maxSenderAmount;      // The maximum amount of ERC-20 token the delegate would send
    uint256 priceCoef;            // The whole number that will be multiplied by the 10^(-priceExp) - the price coefficient
    uint256 priceExp;             // The exponent of the price to indicate location of the decimal priceCoef * 10^(-priceExp)
  }

  struct Intent {
    address signerToken;          // The address of the ERC-20 token to signify the token a 'signer' would send
    address senderToken;          // The address of the ERC-20 token to signify the token a 'sender' would send
    uint256 amount;               // The amount to take
    bytes32 locator;              // Locator data
  }

  struct Order {
    uint256 nonce;                // Unique per order and should be sequential
    uint256 expiry;               // Expiry in seconds since 1 January 1970
    Party signer;                 // Party to the trade that sets terms
    Party sender;                 // Party to the trade that accepts terms
    Party affiliate;              // Party compensated for facilitating (optional)
    Signature signature;          // Signature of the order
  }

  struct Party {
<<<<<<< HEAD
    address wallet;               // Wallet address of the party
    address token;                // Contract address of the token
    uint256 param;                // Value (ERC-20) or ID (ERC-721)
    bytes4 kind;                  // Interface ID of the token
  }

  struct Signature {
    address signatory;            // Address of the wallet used to sign
    uint8 v;                      // `v` value of an ECDSA signature
    bytes32 r;                    // `r` value of an ECDSA signature
    bytes32 s;                    // `s` value of an ECDSA signature
    bytes1 version;               // EIP-191 signature version
=======
    bytes4 kind;          // Interface ID of the token
    address wallet;       // Wallet address of the party
    address token;        // Contract address of the token
    uint256 param;        // Value (ERC-20) or ID (ERC-721)
  }

  struct Signature {
    address signatory;    // Address of the wallet used to sign
    bytes1 version;       // EIP-191 signature version
    uint8 v;              // `v` value of an ECDSA signature
    bytes32 r;            // `r` value of an ECDSA signature
    bytes32 s;            // `s` value of an ECDSA signature
>>>>>>> df82a095
  }

  bytes32 constant DOMAIN_TYPEHASH = keccak256(abi.encodePacked(
    "EIP712Domain(",
    "string name,",
    "string version,",
    "address verifyingContract",
    ")"
  ));

  bytes32 constant ORDER_TYPEHASH = keccak256(abi.encodePacked(
    "Order(",
    "uint256 nonce,",
    "uint256 expiry,",
    "Party signer,",
    "Party sender,",
    "Party affiliate",
    ")",
    "Party(",
    "bytes4 kind,",
    "address wallet,",
    "address token,",
    "uint256 param",
    ")"
  ));

  bytes32 constant PARTY_TYPEHASH = keccak256(abi.encodePacked(
    "Party(",
    "bytes4 kind,",
    "address wallet,",
    "address token,",
    "uint256 param",

    ")"
  ));

  /**
    * @notice Hash an order into bytes32
    * @dev EIP-191 header and domain separator included
    * @param _order Order
    * @param _domainSeparator bytes32
    * @return bytes32 returns a keccak256 abi.encodePacked value
    */
  function hashOrder(
    Order calldata _order,
    bytes32 _domainSeparator
  ) external pure returns (bytes32) {
    return keccak256(abi.encodePacked(
      EIP191_HEADER,
      _domainSeparator,
      keccak256(abi.encode(
        ORDER_TYPEHASH,
        _order.nonce,
        _order.expiry,
        keccak256(abi.encode(
          PARTY_TYPEHASH,
          _order.signer.kind,
          _order.signer.wallet,
          _order.signer.token,
          _order.signer.param
        )),
        keccak256(abi.encode(
          PARTY_TYPEHASH,
          _order.sender.kind,
          _order.sender.wallet,
          _order.sender.token,
          _order.sender.param
        )),
        keccak256(abi.encode(
          PARTY_TYPEHASH,
          _order.affiliate.kind,
          _order.affiliate.wallet,
          _order.affiliate.token,
          _order.affiliate.param
        ))
      ))
    ));
  }

  /**
    * @notice Hash domain parameters into bytes32
    * @dev Used for signature validation (EIP-712)
    * @param _name bytes
    * @param _version bytes
    * @param _verifyingContract address
    * @return bytes32 returns a keccak256 abi.encodePacked value
    */
  function hashDomain(
    bytes calldata _name,
    bytes calldata _version,
    address _verifyingContract
  ) external pure returns (bytes32) {
    return keccak256(abi.encode(
      DOMAIN_TYPEHASH,
      keccak256(_name),
      keccak256(_version),
      _verifyingContract
    ));
  }

}<|MERGE_RESOLUTION|>--- conflicted
+++ resolved
@@ -50,33 +50,18 @@
   }
 
   struct Party {
-<<<<<<< HEAD
-    address wallet;               // Wallet address of the party
-    address token;                // Contract address of the token
-    uint256 param;                // Value (ERC-20) or ID (ERC-721)
-    bytes4 kind;                  // Interface ID of the token
+    bytes4 kind;       ````````   // Interface ID of the token
+    address wallet;    ````````   // Wallet address of the party
+    address token;        ````````// Contract address of the token
+    uint256 param;        ````````// Value (ERC-20) or ID (ERC-721)
   }
 
   struct Signature {
-    address signatory;            // Address of the wallet used to sign
-    uint8 v;                      // `v` value of an ECDSA signature
-    bytes32 r;                    // `r` value of an ECDSA signature
-    bytes32 s;                    // `s` value of an ECDSA signature
-    bytes1 version;               // EIP-191 signature version
-=======
-    bytes4 kind;          // Interface ID of the token
-    address wallet;       // Wallet address of the party
-    address token;        // Contract address of the token
-    uint256 param;        // Value (ERC-20) or ID (ERC-721)
-  }
-
-  struct Signature {
-    address signatory;    // Address of the wallet used to sign
-    bytes1 version;       // EIP-191 signature version
-    uint8 v;              // `v` value of an ECDSA signature
-    bytes32 r;            // `r` value of an ECDSA signature
-    bytes32 s;            // `s` value of an ECDSA signature
->>>>>>> df82a095
+    address signatory;    ````````// Address of the wallet used to sign
+    bytes1 version;       ````````// EIP-191 signature version
+    uint8 v;              ````````// `v` value of an ECDSA signature
+    bytes32 r;           ```````` // `r` value of an ECDSA signature
+    bytes32 s;          ````````  // `s` value of an ECDSA signature
   }
 
   bytes32 constant DOMAIN_TYPEHASH = keccak256(abi.encodePacked(

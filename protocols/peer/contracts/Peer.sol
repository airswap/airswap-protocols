/*
  Copyright 2019 Swap Holdings Ltd.

  Licensed under the Apache License, Version 2.0 (the "License");
  you may not use this file except in compliance with the License.
  You may obtain a copy of the License at

    http://www.apache.org/licenses/LICENSE-2.0

  Unless required by applicable law or agreed to in writing, software
  distributed under the License is distributed on an "AS IS" BASIS,
  WITHOUT WARRANTIES OR CONDITIONS OF ANY KIND, either express or implied.
  See the License for the specific language governing permissions and
  limitations under the License.
*/

pragma solidity 0.5.10;
pragma experimental ABIEncoderV2;

import "@airswap/peer/contracts/interfaces/IPeer.sol";
import "@airswap/swap/contracts/interfaces/ISwap.sol";
import "openzeppelin-solidity/contracts/ownership/Ownable.sol";
import "openzeppelin-solidity/contracts/math/SafeMath.sol";

/**
  * @title Peer: Deployable Trading Rules for the Swap Protocol
  * @notice Supports fungible tokens (ERC-20)
  * @dev inherits IPeer, Ownable uses SafeMath library
  */
contract Peer is IPeer, Ownable {
  using SafeMath for uint256;

  event AdminAdded(address indexed account);
  event AdminRemoved(address indexed account);

  // Swap contract to be used to settle trades
  ISwap public swapContract;

  // The address holding tokens that will be trading through this peer
  address private _tradeWallet;

  // Mapping of senderToken to signerToken for rule lookup
  mapping (address => mapping (address => Rule)) public rules;

  // Mapping of admin addresses that can call on behalf of owner
  mapping (address => bool) private admins;

  // ERC-20 (fungible token) interface identifier (ERC-165)
  bytes4 constant internal ERC20_INTERFACE_ID = 0x277f8169;

  /**
    * @dev only admin ensures that only admin parties can call the method it modifies
    */
  modifier onlyAdmin() {
    require(admins[msg.sender], "CALLER_MUST_BE_ADMIN");
    _;
  }

  /**
    * @notice Contract Constructor
    * @dev owner defaults to msg.sender if _peerContractOwner is not provided
    * @param _swapContract address of the swap contract the peer will deploy with
    * @param _peerContractOwner address that should be the owner of the peer
    * @param _peerTradeWallet the wallet the peer will trade from
    */
  constructor(
    address _swapContract,
    address _peerContractOwner,
    address _peerTradeWallet
  ) public {
    swapContract = ISwap(_swapContract);

    //owner defaults to msg.sender if not provided
    if (_peerContractOwner != address(0)){
      super.transferOwnership(_peerContractOwner);
    }

    //trade wallet defaults to the owner if not provided
    if (_peerTradeWallet != address(0)) {
      _tradeWallet = _peerTradeWallet;
    } else {
      _tradeWallet = owner();
    }

    //owner must always be added to the whitelist
    admins[owner()] = true;
  }

  /**
    * @notice determines if an address to interact with this peer
    * @param _addressToCheck the address to check if admin or not 
    */
  function isAdmin(address _addressToCheck) view external returns (bool) {
    return admins[_addressToCheck];
  }

  /**
    * @notice adds to the list of admin accounts that can interact with this peer
    * @dev only callable by the owner of the contract
    * @param _addressToAdd the address to add to the admins
    */
  function addAdmin(address _addressToAdd) external onlyOwner {
    admins[_addressToAdd] = true;
    emit AdminAdded(_addressToAdd);
  }

  /**
    * @notice removes from the list of admin accounts that can interact with this peer
    * @dev only callable by the owner of the contract
    * @param _addressToRemove the address to add to the admins
    */
  function removeAdmin(address _addressToRemove) external onlyOwner {
    require(_addressToRemove != owner(), "OWNER_MUST_BE_ADMIN");
    delete admins[_addressToRemove];
    emit AdminRemoved(_addressToRemove);
  }

  /**
    * @notice transfers ownership to the new owner and ensures that admins is updated
    * @dev only callable by the owner of the contract
    * @param _newOwner the address of the new owner of the contract
    */
  function transferOwnership(address _newOwner) public onlyOwner {
    require(_newOwner != address(0), 'PEER_CONTRACT_OWNER_REQUIRED');
    admins[_newOwner] = true;
    admins[owner()] = false;
    super.transferOwnership(_newOwner);
  }

  /**
    * @notice Set a Trading Rule
    * @dev only callable by the owner of the contract
    * @dev 1 senderToken = priceCoef * 10^(-priceExp) * signerToken
    * @param _senderToken address The address of an ERC-20 token the peer would send
    * @param _signerToken address The address of an ERC-20 token the consumer would send
    * @param _maxSenderAmount uint256 The maximum amount of ERC-20 token the peer would send
    * @param _priceCoef uint256 The whole number that will be multiplied by 10^(-priceExp) - the price coefficient
    * @param _priceExp uint256 The exponent of the price to indicate location of the decimal priceCoef * 10^(-priceExp)
    */
  function setRule(
    address _senderToken,
    address _signerToken,
    uint256 _maxSenderAmount,
    uint256 _priceCoef,
    uint256 _priceExp
  ) external onlyAdmin {

    rules[_senderToken][_signerToken] = Rule({
      maxSenderAmount: _maxSenderAmount,
      priceCoef: _priceCoef,
      priceExp: _priceExp
    });

    emit SetRule(
      _senderToken,
      _signerToken,
      _maxSenderAmount,
      _priceCoef,
      _priceExp
    );
  }

  /**
    * @notice Unset a Trading Rule
    * @dev only callable by the owner of the contract, removes from a mapping
    * @param _senderToken address The address of an ERC-20 token the peer would send
    * @param _signerToken address The address of an ERC-20 token the consumer would send
    */
  function unsetRule(
<<<<<<< HEAD
    address _senderToken,
    address _signerToken
  ) external onlyOwner {
=======
    address _takerToken,
    address _makerToken
  ) external onlyAdmin {
>>>>>>> e79ec459

    // Delete the rule.
    delete rules[_senderToken][_signerToken];

    emit UnsetRule(
      _senderToken,
      _signerToken
    );
  }

  /**
    * @notice Get a Signer-Side Quote from the Peer
    * @param _senderParam uint256 The amount of ERC-20 token the peer would send
    * @param _senderToken address The address of an ERC-20 token the peer would send
    * @param _signerToken address The address of an ERC-20 token the consumer would send
    * @return uint256 signerParam The amount of ERC-20 token the consumer would send
    */
  function getSignerSideQuote(
    uint256 _senderParam,
    address _senderToken,
    address _signerToken
  ) external view returns (
    uint256 signerParam
  ) {

    Rule memory rule = rules[_senderToken][_signerToken];

    // Ensure that a rule exists.
    if(rule.maxSenderAmount > 0) {

      // Ensure the _senderParam does not exceed maximum for the rule.
      if(_senderParam <= rule.maxSenderAmount) {

        signerParam = _senderParam
            .mul(rule.priceCoef)
            .div(10 ** rule.priceExp);

        // Return the quote.
        return signerParam;
      }
    }
    return 0;
  }

  /**
    * @notice Get a Sender-Side Quote from the Peer
    * @param _signerParam uint256 The amount of ERC-20 token the consumer would send
    * @param _signerToken address The address of an ERC-20 token the consumer would send
    * @param _senderToken address The address of an ERC-20 token the peer would send
    * @return uint256 senderParam The amount of ERC-20 token the peer would send
    */
  function getSenderSideQuote(
    uint256 _signerParam,
    address _signerToken,
    address _senderToken
  ) external view returns (
    uint256 senderParam
  ) {

    Rule memory rule = rules[_senderToken][_signerToken];

    // Ensure that a rule exists.
    if(rule.maxSenderAmount > 0) {

      // Calculate the _senderParam.
      senderParam = _signerParam
        .mul(10 ** rule.priceExp).div(rule.priceCoef);

      // Ensure the senderParam does not exceed maximum and is greater than zero.
      if(senderParam <= rule.maxSenderAmount) {
        return senderParam;
      }
    }
    return 0;
  }

  /**
    * @notice Get a Maximum Quote from the Peer
    * @param _senderToken address The address of an ERC-20 token the peer would send
    * @param _signerToken address The address of an ERC-20 token the consumer would send
    * @return uint256 senderParam The amount the peer would send
    * @return uint256 signerParam The amount the consumer would send
    */
  function getMaxQuote(
    address _senderToken,
    address _signerToken
  ) external view returns (
    uint256 senderParam,
    uint256 signerParam
  ) {

    Rule memory rule = rules[_senderToken][_signerToken];

    // Ensure that a rule exists.
    if(rule.maxSenderAmount > 0) {

      // Return the maxSenderAmount and calculated _signerParam.
      return (
        rule.maxSenderAmount,
        rule.maxSenderAmount.mul(rule.priceCoef).div(10 ** rule.priceExp)
      );
    }
    return (0, 0);
  }

  /**
    * @notice Provide an Order
    * @dev Rules get reset with new maxSenderAmount
    * @param _order Types.Order
    */
  function provideOrder(
    Types.Order calldata _order
  ) external {

    Rule memory rule = rules[_order.sender.token][_order.signer.token];

    require(_order.signer.wallet == msg.sender,
      "SIGNER_MUST_BE_SENDER");

    require(_order.sender.wallet == _tradeWallet,
      "INVALID_SENDER_WALLET");

    require(_order.signer.kind == ERC20_INTERFACE_ID,
      "SIGNER_KIND_MUST_BE_ERC20");

    require(_order.sender.kind == ERC20_INTERFACE_ID,
      "SENDER_KIND_MUST_BE_ERC20");

    // Ensure that a rule exists.
    require(rule.maxSenderAmount != 0,
      "TOKEN_PAIR_INACTIVE");

    // Ensure the order does not exceed the maximum amount.
    require(_order.sender.param <= rule.maxSenderAmount,
      "AMOUNT_EXCEEDS_MAX");

    // Ensure the order is priced according to the rule.
    require(_order.sender.param == _order.signer.param
      .mul(10 ** rule.priceExp).div(rule.priceCoef),
      "PRICE_INCORRECT");

    // Overwrite the rule with a decremented maxSenderAmount.
    rules[_order.sender.token][_order.signer.token] = Rule({
      maxSenderAmount: (rule.maxSenderAmount).sub(_order.sender.param),
      priceCoef: rule.priceCoef,
      priceExp: rule.priceExp
    });

    // Perform the swap.
    swapContract.swap(_order);
  }

  /**
    * @notice Set a new trade wallet
    * @param _newTradeWallet address The address of the new trade wallet
    */
  function setTradeWallet(address _newTradeWallet) external onlyOwner {
    require(_newTradeWallet != address(0), 'TRADE_WALLET_REQUIRED');
    _tradeWallet = _newTradeWallet;
  }

  /**
    * @notice Get the trade wallet address
    */
  function tradeWallet() external view returns (address) {
    return _tradeWallet;
  }

}<|MERGE_RESOLUTION|>--- conflicted
+++ resolved
@@ -88,7 +88,7 @@
 
   /**
     * @notice determines if an address to interact with this peer
-    * @param _addressToCheck the address to check if admin or not 
+    * @param _addressToCheck the address to check if admin or not
     */
   function isAdmin(address _addressToCheck) view external returns (bool) {
     return admins[_addressToCheck];
@@ -167,15 +167,9 @@
     * @param _signerToken address The address of an ERC-20 token the consumer would send
     */
   function unsetRule(
-<<<<<<< HEAD
     address _senderToken,
     address _signerToken
-  ) external onlyOwner {
-=======
-    address _takerToken,
-    address _makerToken
   ) external onlyAdmin {
->>>>>>> e79ec459
 
     // Delete the rule.
     delete rules[_senderToken][_signerToken];

const Peer = artifacts.require('Peer')
const Swap = artifacts.require('Swap')
const MockContract = artifacts.require('MockContract')
const {
  equal,
  passes,
  emitted,
  reverted,
} = require('@airswap/test-utils').assert
const { takeSnapshot, revertToSnapShot } = require('@airswap/test-utils').time
const { EMPTY_ADDRESS } = require('@airswap/order-utils').constants

const { orders } = require('@airswap/order-utils')

contract('Peer Unit Tests', async accounts => {
  const owner = accounts[0]
  const tradeWallet = accounts[1]
  const notOwner = accounts[2]
  const notTradeWallet = accounts[3]
  let peer
  let mockSwap
  let snapshotId
  let swapFunction
  const SIGNER_TOKEN = accounts[9]
  const SENDER_TOKEN = accounts[8]
  const MAX_SENDER_AMOUNT = 12345
  const PRICE_COEF = 4321
  const EXP = 2

  beforeEach(async () => {
    let snapShot = await takeSnapshot()
    snapshotId = snapShot['result']
  })

  afterEach(async () => {
    await revertToSnapShot(snapshotId)
  })

  async function setupMockSwap() {
    let swapTemplate = await Swap.new()
    const order = await orders.getOrder({})
    swapFunction = swapTemplate.contract.methods.swap(order).encodeABI()

    mockSwap = await MockContract.new()

    orders.setVerifyingContract(mockSwap.address)
  }

  before('deploy Peer', async () => {
    await setupMockSwap()
    peer = await Peer.new(mockSwap.address, EMPTY_ADDRESS, tradeWallet, {
      from: owner,
    })
  })

  describe('Test constructor', async () => {
    it('Test initial Swap Contract', async () => {
      let val = await peer.swapContract.call()
      equal(val, mockSwap.address, 'swap address is incorrect')
    })

    it('Test initial trade wallet value', async () => {
      let val = await peer.tradeWallet.call()
      equal(val, tradeWallet, 'trade wallet is incorrect')
    })

    it('Test constructor sets the owner as the trade wallet on empty address', async () => {
      let newPeer = await Peer.new(
        mockSwap.address,
        EMPTY_ADDRESS,
        EMPTY_ADDRESS,
        {
          from: owner,
        }
      )

      let val = await newPeer.tradeWallet.call()
      equal(val, owner, 'trade wallet is incorrect')
    })

    it('Test owner is set correctly having been provided an empty address', async () => {
      let val = await peer.owner.call()
      equal(val, owner, 'owner is incorrect - should be owner')
    })

    it('Test owner is set correctly if provided an address', async () => {
      let newPeer = await Peer.new(mockSwap.address, notOwner, tradeWallet, {
        from: owner,
      })

      // being provided an empty address, it should leave the owner unchanged
      let val = await newPeer.owner.call()
      equal(val, notOwner, 'owner is incorrect - should be notOwner')
    })
  })

  describe('Test setters', async () => {
    it('Test setRule permissions as not owner', async () => {
      //not owner is not apart of admin and should fail
      await reverted(
        peer.setRule(
          SENDER_TOKEN,
          SIGNER_TOKEN,
          MAX_SENDER_AMOUNT,
          PRICE_COEF,
          EXP,
          { from: notOwner }
        ),
        'CALLER_MUST_BE_ADMIN'
      )
    })

    it('Test setRule permissions after not owner is admin', async () => {
      //test again after adding not owner to admin
      await peer.addAdmin(notOwner)
      await passes(
        peer.setRule(
          TAKER_TOKEN,
          MAKER_TOKEN,
          MAX_TAKER_AMOUNT,
          PRICE_COEF,
          EXP,
          { from: notOwner }
        )
      )
    })

    it('Test setRule permissions as owner', async () => {
      await passes(
        peer.setRule(
          SENDER_TOKEN,
          SIGNER_TOKEN,
          MAX_SENDER_AMOUNT,
          PRICE_COEF,
          EXP,
          { from: owner }
        )
      )
    })

    it('Test setRule', async () => {
      let trx = await peer.setRule(
        SENDER_TOKEN,
        SIGNER_TOKEN,
        MAX_SENDER_AMOUNT,
        PRICE_COEF,
        EXP
      )

      //check if rule has been added
      let rule = await peer.rules.call(SENDER_TOKEN, SIGNER_TOKEN)
      equal(
        rule[0].toNumber(),
        MAX_SENDER_AMOUNT,
        'max peer amount is incorrectly saved'
      )
      equal(rule[1].toNumber(), PRICE_COEF, 'price coef is incorrectly saved')
      equal(rule[2].toNumber(), EXP, 'price exp is incorrectly saved')

      //check emitted event
      emitted(trx, 'SetRule', e => {
        return (
          e.signerToken === SIGNER_TOKEN &&
          e.senderToken === SENDER_TOKEN &&
          e.maxSenderAmount.toNumber() === MAX_SENDER_AMOUNT &&
          e.priceCoef.toNumber() === PRICE_COEF &&
          e.priceExp.toNumber() === EXP
        )
      })
    })

    it('Test unsetRule permissions as not owner', async () => {
      //not owner is not apart of admin and should fail
      await reverted(
<<<<<<< HEAD
        peer.unsetRule(SENDER_TOKEN, SIGNER_TOKEN, { from: notOwner })
      )
      await passes(peer.unsetRule(SENDER_TOKEN, SIGNER_TOKEN, { from: owner }))
=======
        peer.unsetRule(TAKER_TOKEN, MAKER_TOKEN, { from: notOwner }),
        'CALLER_MUST_BE_ADMIN'
      )
    })

    it('Test unsetRule permissions after not owner is admin', async () => {
      //test again after adding not owner to admin
      await peer.addAdmin(notOwner)
      await passes(peer.unsetRule(TAKER_TOKEN, MAKER_TOKEN, { from: notOwner }))
    })

    it('Test unsetRule permissions', async () => {
      await passes(peer.unsetRule(TAKER_TOKEN, MAKER_TOKEN, { from: owner }))
>>>>>>> e79ec459
    })

    it('Test unsetRule', async () => {
      let trx = await peer.setRule(
        SENDER_TOKEN,
        SIGNER_TOKEN,
        MAX_SENDER_AMOUNT,
        PRICE_COEF,
        EXP
      )

      //ensure rule has been added
      let ruleBefore = await peer.rules.call(SENDER_TOKEN, SIGNER_TOKEN)
      equal(
        ruleBefore[0].toNumber(),
        MAX_SENDER_AMOUNT,
        'max peer amount is incorrectly saved'
      )

      trx = await peer.unsetRule(SENDER_TOKEN, SIGNER_TOKEN)

      //check that the rule has been removed
      let ruleAfter = await peer.rules.call(SENDER_TOKEN, SIGNER_TOKEN)
      equal(
        ruleAfter[0].toNumber(),
        0,
        'max delgate amount is incorrectly saved'
      )
      equal(ruleAfter[1].toNumber(), 0, 'price coef is incorrectly saved')
      equal(ruleAfter[2].toNumber(), 0, 'price exp is incorrectly saved')

      //check emitted event
      emitted(trx, 'UnsetRule', e => {
        return e.senderToken === SENDER_TOKEN && e.signerToken === SIGNER_TOKEN
      })
    })
  })

<<<<<<< HEAD
  describe('Test setSenderWallet', async () => {
    it('Test setSenderWallet permissions', async () => {
=======
  describe('Test setTradeWallet', async () => {
    it('Test setTradeWallet when not owner', async () => {
>>>>>>> e79ec459
      await reverted(peer.setTradeWallet(notOwner, { from: notOwner }))
    })

    it('Test setTakerWallet when owner', async () => {
      await passes(peer.setTradeWallet(notOwner, { from: owner }))
    })
  })

<<<<<<< HEAD
  describe('Test getSignerSideQuote', async () => {
=======
  describe('Test admin', async () => {
    it('Test adding to admin as owner', async () => {
      await passes(peer.addAdmin(notOwner))
    })

    it('Test adding to admin as not owner', async () => {
      await reverted(peer.addAdmin(notOwner, { from: notOwner }))
    })

    it('Test removal from admin', async () => {
      await peer.addAdmin(notOwner)
      await passes(peer.removeAdmin(notOwner))
    })

    it('Test removal of owner from admin', async () => {
      await reverted(peer.removeAdmin(owner), 'OWNER_MUST_BE_ADMIN')
    })

    it('Test removal from admin as not owner', async () => {
      await reverted(peer.removeAdmin(notOwner, { from: notOwner }))
    })

    it('Test adding to admin event emitted', async () => {
      let trx = await peer.addAdmin(notOwner)
      await emitted(trx, 'AdminAdded', e => {
        return e.account == notOwner
      })
    })

    it('Test removing from admin event emitted', async () => {
      let trx = await peer.removeAdmin(notOwner)
      await emitted(trx, 'AdminRemoved', e => {
        return e.account == notOwner
      })
    })
  })

  describe('Test transfer of ownership', async () => {
    it('Test ownership after transfer', async () => {
      await peer.transferOwnership(notOwner)
      let val = await peer.owner.call()
      equal(val, notOwner, 'owner was not passed properly')

      val = await peer.isAdmin.call(owner)
      equal(val, false, 'owner should no longer be admin')
    })

    it('Test ownership after transfer', async () => {
      await reverted(
        peer.transferOwnership(EMPTY_ADDRESS),
        'PEER_CONTRACT_OWNER_REQUIRED'
      )
    })
  })

  describe('Test getMakerSideQuote', async () => {
>>>>>>> e79ec459
    it('test when rule does not exist', async () => {
      const NON_EXISTENT_SIGNER_TOKEN = accounts[7]
      let val = await peer.getSignerSideQuote.call(
        1234,
        NON_EXISTENT_SIGNER_TOKEN,
        SENDER_TOKEN
      )
      equal(
        val.toNumber(),
        0,
        'no quote should be available if a peer does not exist'
      )
    })

    it('test when peer amount is greater than max peer amount', async () => {
      await peer.setRule(
        SIGNER_TOKEN,
        SENDER_TOKEN,
        MAX_SENDER_AMOUNT,
        PRICE_COEF,
        EXP
      )
      let val = await peer.getSignerSideQuote.call(
        MAX_SENDER_AMOUNT + 1,
        SIGNER_TOKEN,
        SENDER_TOKEN
      )
      equal(
        val.toNumber(),
        0,
        'no quote should be available if peer amount is greater than peer max amount'
      )
    })

    it('test when peer amount is 0', async () => {
      await peer.setRule(
        SIGNER_TOKEN,
        SENDER_TOKEN,
        MAX_SENDER_AMOUNT,
        PRICE_COEF,
        EXP
      )
      let val = await peer.getSignerSideQuote.call(
        0,
        SIGNER_TOKEN,
        SENDER_TOKEN
      )
      equal(
        val.toNumber(),
        0,
        'no quote should be available if peer amount is 0'
      )
    })

    it('test a successful call - getSignerSideQuote', async () => {
      await peer.setRule(
        SIGNER_TOKEN,
        SENDER_TOKEN,
        MAX_SENDER_AMOUNT,
        PRICE_COEF,
        EXP
      )

      let val = await peer.getSignerSideQuote.call(
        1234,
        SIGNER_TOKEN,
        SENDER_TOKEN
      )
      let expectedValue = Math.floor((1234 * PRICE_COEF) / 10 ** EXP)
      equal(val.toNumber(), expectedValue, 'there should be a quote available')
    })
  })

  describe('Test getSenderSideQuote', async () => {
    it('test when rule does not exist', async () => {
      let val = await peer.getSenderSideQuote.call(
        4312,
        SENDER_TOKEN,
        SIGNER_TOKEN
      )
      equal(
        val.toNumber(),
        0,
        'no quote should be available if a peer does not exist'
      )
    })

    it('test when peer amount is not within acceptable value bounds', async () => {
      await peer.setRule(SIGNER_TOKEN, SENDER_TOKEN, 100, 1, 0)
      let val = await peer.getSenderSideQuote.call(
        0,
        SENDER_TOKEN,
        SIGNER_TOKEN
      )
      equal(
        val.toNumber(),
        0,
        'no quote should be available if returned peer amount is 0'
      )

      val = await peer.getSenderSideQuote.call(
        MAX_SENDER_AMOUNT + 1,
        SENDER_TOKEN,
        SIGNER_TOKEN
      )
      equal(
        val.toNumber(),
        0,
        'no quote should be available if returned greater than max peer amount'
      )
    })

    it('test a successful call - getSenderSideQuote', async () => {
      await peer.setRule(
        SIGNER_TOKEN,
        SENDER_TOKEN,
        MAX_SENDER_AMOUNT,
        PRICE_COEF,
        EXP
      )

      let val = await peer.getSenderSideQuote.call(
        500,
        SENDER_TOKEN,
        SIGNER_TOKEN
      )
      let expectedValue = Math.floor((500 * 10 ** EXP) / PRICE_COEF)
      equal(val.toNumber(), expectedValue, 'there should be a quote available')
    })
  })

  describe('Test getMaxQuote', async () => {
    it('test when rule does not exist', async () => {
      let val = await peer.getMaxQuote.call(SIGNER_TOKEN, SENDER_TOKEN)
      equal(
        val[0].toNumber(),
        0,
        'no quote should be available if a peer does not exist'
      )
      equal(
        val[1].toNumber(),
        0,
        'no quote should be available if a peer does not exist'
      )
    })

    it('test a successful call - getMaxQuote', async () => {
      await peer.setRule(
        SIGNER_TOKEN,
        SENDER_TOKEN,
        MAX_SENDER_AMOUNT,
        PRICE_COEF,
        EXP
      )
      let val = await peer.getMaxQuote.call(SIGNER_TOKEN, SENDER_TOKEN)

      equal(
        val[0].toNumber(),
        MAX_SENDER_AMOUNT,
        'no quote should be available if a peer does not exist'
      )

      let expectedValue = Math.floor(
        (MAX_SENDER_AMOUNT * PRICE_COEF) / 10 ** EXP
      )
      equal(
        val[1].toNumber(),
        expectedValue,
        'no quote should be available if a peer does not exist'
      )
    })
  })

  describe('Test provideOrder', async () => {
    it('test if a rule does not exist', async () => {
      const order = await orders.getOrder({
        signer: {
          wallet: notOwner,
          param: 555,
          token: SENDER_TOKEN,
        },
        sender: {
          wallet: tradeWallet,
          param: 999,
          token: SIGNER_TOKEN,
        },
      })

      await reverted(
        peer.provideOrder(order, {
          from: notOwner,
        }),
        'TOKEN_PAIR_INACTIVE'
      )
    })

    it('test if an order exceeds maximum amount', async () => {
      await peer.setRule(
        SIGNER_TOKEN,
        SENDER_TOKEN,
        MAX_SENDER_AMOUNT,
        PRICE_COEF,
        EXP
      )

      const order = await orders.getOrder({
        signer: {
          wallet: notOwner,
          param: 555,
          token: SENDER_TOKEN,
        },
        sender: {
          wallet: tradeWallet,
          param: MAX_SENDER_AMOUNT + 1,
          token: SIGNER_TOKEN,
        },
      })

      await reverted(
        peer.provideOrder(order, {
          from: notOwner,
        }),
        'AMOUNT_EXCEEDS_MAX'
      )
    })

    it('test if the sender is not empty and not the trade wallet', async () => {
      await peer.setRule(
        SIGNER_TOKEN,
        SENDER_TOKEN,
        MAX_SENDER_AMOUNT,
        PRICE_COEF,
        EXP
      )

      let signerAmount = 100
      let senderAmount = Math.floor((signerAmount * 10 ** EXP) / PRICE_COEF)

      const order = await orders.getOrder({
        signer: {
          wallet: notOwner,
          param: signerAmount,
          token: SIGNER_TOKEN,
        },
        sender: {
          wallet: notTradeWallet,
          param: senderAmount,
          token: SENDER_TOKEN,
        },
      })

      await reverted(
        peer.provideOrder(order, {
          from: notOwner,
        }),
        'INVALID_SENDER_WALLET'
      )
    })

    it('test if order is not priced according to the rule', async () => {
      await peer.setRule(
        SENDER_TOKEN,
        SIGNER_TOKEN,
        MAX_SENDER_AMOUNT,
        PRICE_COEF,
        EXP
      )

      const order = await orders.getOrder({
        signer: {
          param: 30,
          token: SIGNER_TOKEN,
        },
        sender: {
          wallet: tradeWallet,
          param: MAX_SENDER_AMOUNT,
          token: SENDER_TOKEN,
        },
      })

      await reverted(
        peer.provideOrder(order, {
          from: notOwner,
        })
      )
    })

    it('test a successful transaction with integer values', async () => {
      await peer.setRule(
        SENDER_TOKEN,
        SIGNER_TOKEN,
        MAX_SENDER_AMOUNT,
        100,
        EXP
      )

      let ruleBefore = await peer.rules.call(SENDER_TOKEN, SIGNER_TOKEN)

      let signerAmount = 100

      const order = await orders.getOrder({
        signer: {
          wallet: notOwner,
          param: signerAmount,
          token: SIGNER_TOKEN,
        },
        sender: {
          wallet: tradeWallet,
          param: 100,
          token: SENDER_TOKEN,
        },
      })

      await passes(
        //mock swapContract
        //test rule decrement
        peer.provideOrder(order, {
          from: notOwner,
        })
      )

      let ruleAfter = await peer.rules.call(SENDER_TOKEN, SIGNER_TOKEN)
      equal(
        ruleAfter[0].toNumber(),
        ruleBefore[0].toNumber() - signerAmount,
        "rule's max peer amount was not decremented"
      )

      //check if swap() was called
      let invocationCount = await mockSwap.invocationCountForMethod.call(
        swapFunction
      )
      equal(
        invocationCount,
        1,
        'swap function was not called the expected number of times'
      )
    })

    it('test a successful transaction with trade wallet as sender', async () => {
      await peer.setRule(
        SENDER_TOKEN,
        SIGNER_TOKEN,
        MAX_SENDER_AMOUNT,
        100,
        EXP
      )

      let ruleBefore = await peer.rules.call(SENDER_TOKEN, SIGNER_TOKEN)

      let signerAmount = 100

      const order = await orders.getOrder({
        signer: {
          wallet: notOwner,
          param: signerAmount,
          token: SIGNER_TOKEN,
        },
        sender: {
          wallet: tradeWallet,
          param: 100,
          token: SENDER_TOKEN,
        },
      })

      await passes(
        //mock swapContract
        //test rule decrement
        peer.provideOrder(order, {
          from: notOwner,
        })
      )

      let ruleAfter = await peer.rules.call(SENDER_TOKEN, SIGNER_TOKEN)
      equal(
        ruleAfter[0].toNumber(),
        ruleBefore[0].toNumber() - signerAmount,
        "rule's max peer amount was not decremented"
      )

      //check if swap() was called
      let invocationCount = await mockSwap.invocationCountForMethod.call(
        swapFunction
      )
      equal(
        invocationCount,
        1,
        'swap function was not called the expected number of times'
      )
    })

    it('test a successful transaction with decimal values', async () => {
      await peer.setRule(
        SENDER_TOKEN,
        SIGNER_TOKEN,
        MAX_SENDER_AMOUNT,
        PRICE_COEF,
        EXP
      )

      let ruleBefore = await peer.rules.call(SENDER_TOKEN, SIGNER_TOKEN)

      let signerAmount = 100
      let senderAmount = Math.floor((signerAmount * 10 ** EXP) / PRICE_COEF)

      const order = await orders.getOrder({
        signer: {
          wallet: notOwner,
          param: signerAmount,
          token: SIGNER_TOKEN,
        },
        sender: {
          wallet: tradeWallet,
          param: senderAmount,
          token: SENDER_TOKEN,
        },
      })

      await passes(
        //mock swapContract
        //test rule decrement
        peer.provideOrder(order, {
          from: notOwner,
        })
      )

      let ruleAfter = await peer.rules.call(SENDER_TOKEN, SIGNER_TOKEN)
      equal(
        ruleAfter[0].toNumber(),
        ruleBefore[0].toNumber() - senderAmount,
        "rule's max peer amount was not decremented"
      )
    })
  })
})<|MERGE_RESOLUTION|>--- conflicted
+++ resolved
@@ -115,9 +115,9 @@
       await peer.addAdmin(notOwner)
       await passes(
         peer.setRule(
-          TAKER_TOKEN,
-          MAKER_TOKEN,
-          MAX_TAKER_AMOUNT,
+          SENDER_TOKEN,
+          SIGNER_TOKEN,
+          MAX_SENDER_AMOUNT,
           PRICE_COEF,
           EXP,
           { from: notOwner }
@@ -172,12 +172,7 @@
     it('Test unsetRule permissions as not owner', async () => {
       //not owner is not apart of admin and should fail
       await reverted(
-<<<<<<< HEAD
-        peer.unsetRule(SENDER_TOKEN, SIGNER_TOKEN, { from: notOwner })
-      )
-      await passes(peer.unsetRule(SENDER_TOKEN, SIGNER_TOKEN, { from: owner }))
-=======
-        peer.unsetRule(TAKER_TOKEN, MAKER_TOKEN, { from: notOwner }),
+        peer.unsetRule(SENDER_TOKEN, SIGNER_TOKEN, { from: notOwner }),
         'CALLER_MUST_BE_ADMIN'
       )
     })
@@ -185,12 +180,13 @@
     it('Test unsetRule permissions after not owner is admin', async () => {
       //test again after adding not owner to admin
       await peer.addAdmin(notOwner)
-      await passes(peer.unsetRule(TAKER_TOKEN, MAKER_TOKEN, { from: notOwner }))
+      await passes(
+        peer.unsetRule(SENDER_TOKEN, SIGNER_TOKEN, { from: notOwner })
+      )
     })
 
     it('Test unsetRule permissions', async () => {
-      await passes(peer.unsetRule(TAKER_TOKEN, MAKER_TOKEN, { from: owner }))
->>>>>>> e79ec459
+      await passes(peer.unsetRule(SENDER_TOKEN, SIGNER_TOKEN, { from: owner }))
     })
 
     it('Test unsetRule', async () => {
@@ -229,13 +225,8 @@
     })
   })
 
-<<<<<<< HEAD
-  describe('Test setSenderWallet', async () => {
-    it('Test setSenderWallet permissions', async () => {
-=======
   describe('Test setTradeWallet', async () => {
     it('Test setTradeWallet when not owner', async () => {
->>>>>>> e79ec459
       await reverted(peer.setTradeWallet(notOwner, { from: notOwner }))
     })
 
@@ -244,9 +235,6 @@
     })
   })
 
-<<<<<<< HEAD
-  describe('Test getSignerSideQuote', async () => {
-=======
   describe('Test admin', async () => {
     it('Test adding to admin as owner', async () => {
       await passes(peer.addAdmin(notOwner))
@@ -302,14 +290,13 @@
     })
   })
 
-  describe('Test getMakerSideQuote', async () => {
->>>>>>> e79ec459
+  describe('Test getSignerSideQuote', async () => {
     it('test when rule does not exist', async () => {
       const NON_EXISTENT_SIGNER_TOKEN = accounts[7]
       let val = await peer.getSignerSideQuote.call(
         1234,
-        NON_EXISTENT_SIGNER_TOKEN,
-        SENDER_TOKEN
+        SENDER_TOKEN,
+        NON_EXISTENT_SIGNER_TOKEN
       )
       equal(
         val.toNumber(),
@@ -320,16 +307,16 @@
 
     it('test when peer amount is greater than max peer amount', async () => {
       await peer.setRule(
-        SIGNER_TOKEN,
-        SENDER_TOKEN,
+        SENDER_TOKEN,
+        SIGNER_TOKEN,
         MAX_SENDER_AMOUNT,
         PRICE_COEF,
         EXP
       )
       let val = await peer.getSignerSideQuote.call(
         MAX_SENDER_AMOUNT + 1,
-        SIGNER_TOKEN,
-        SENDER_TOKEN
+        SENDER_TOKEN,
+        SIGNER_TOKEN
       )
       equal(
         val.toNumber(),
@@ -348,8 +335,8 @@
       )
       let val = await peer.getSignerSideQuote.call(
         0,
-        SIGNER_TOKEN,
-        SENDER_TOKEN
+        SENDER_TOKEN,
+        SIGNER_TOKEN
       )
       equal(
         val.toNumber(),
@@ -360,8 +347,8 @@
 
     it('test a successful call - getSignerSideQuote', async () => {
       await peer.setRule(
-        SIGNER_TOKEN,
-        SENDER_TOKEN,
+        SENDER_TOKEN,
+        SIGNER_TOKEN,
         MAX_SENDER_AMOUNT,
         PRICE_COEF,
         EXP
@@ -369,8 +356,8 @@
 
       let val = await peer.getSignerSideQuote.call(
         1234,
-        SIGNER_TOKEN,
-        SENDER_TOKEN
+        SENDER_TOKEN,
+        SIGNER_TOKEN
       )
       let expectedValue = Math.floor((1234 * PRICE_COEF) / 10 ** EXP)
       equal(val.toNumber(), expectedValue, 'there should be a quote available')
@@ -392,7 +379,7 @@
     })
 
     it('test when peer amount is not within acceptable value bounds', async () => {
-      await peer.setRule(SIGNER_TOKEN, SENDER_TOKEN, 100, 1, 0)
+      await peer.setRule(SENDER_TOKEN, SIGNER_TOKEN, 100, 1, 0)
       let val = await peer.getSenderSideQuote.call(
         0,
         SENDER_TOKEN,
@@ -418,8 +405,8 @@
 
     it('test a successful call - getSenderSideQuote', async () => {
       await peer.setRule(
-        SIGNER_TOKEN,
-        SENDER_TOKEN,
+        SENDER_TOKEN,
+        SIGNER_TOKEN,
         MAX_SENDER_AMOUNT,
         PRICE_COEF,
         EXP
@@ -427,8 +414,8 @@
 
       let val = await peer.getSenderSideQuote.call(
         500,
-        SENDER_TOKEN,
-        SIGNER_TOKEN
+        SIGNER_TOKEN,
+        SENDER_TOKEN
       )
       let expectedValue = Math.floor((500 * 10 ** EXP) / PRICE_COEF)
       equal(val.toNumber(), expectedValue, 'there should be a quote available')
@@ -437,7 +424,7 @@
 
   describe('Test getMaxQuote', async () => {
     it('test when rule does not exist', async () => {
-      let val = await peer.getMaxQuote.call(SIGNER_TOKEN, SENDER_TOKEN)
+      let val = await peer.getMaxQuote.call(SENDER_TOKEN, SIGNER_TOKEN)
       equal(
         val[0].toNumber(),
         0,
@@ -452,13 +439,13 @@
 
     it('test a successful call - getMaxQuote', async () => {
       await peer.setRule(
-        SIGNER_TOKEN,
-        SENDER_TOKEN,
-        MAX_SENDER_AMOUNT,
-        PRICE_COEF,
-        EXP
-      )
-      let val = await peer.getMaxQuote.call(SIGNER_TOKEN, SENDER_TOKEN)
+        SENDER_TOKEN,
+        SIGNER_TOKEN,
+        MAX_SENDER_AMOUNT,
+        PRICE_COEF,
+        EXP
+      )
+      let val = await peer.getMaxQuote.call(SENDER_TOKEN, SIGNER_TOKEN)
 
       equal(
         val[0].toNumber(),
@@ -502,8 +489,8 @@
 
     it('test if an order exceeds maximum amount', async () => {
       await peer.setRule(
-        SIGNER_TOKEN,
-        SENDER_TOKEN,
+        SENDER_TOKEN,
+        SIGNER_TOKEN,
         MAX_SENDER_AMOUNT,
         PRICE_COEF,
         EXP
@@ -513,12 +500,12 @@
         signer: {
           wallet: notOwner,
           param: 555,
-          token: SENDER_TOKEN,
+          token: SIGNER_TOKEN,
         },
         sender: {
           wallet: tradeWallet,
           param: MAX_SENDER_AMOUNT + 1,
-          token: SIGNER_TOKEN,
+          token: SENDER_TOKEN,
         },
       })
 
@@ -532,8 +519,8 @@
 
     it('test if the sender is not empty and not the trade wallet', async () => {
       await peer.setRule(
-        SIGNER_TOKEN,
-        SENDER_TOKEN,
+        SENDER_TOKEN,
+        SIGNER_TOKEN,
         MAX_SENDER_AMOUNT,
         PRICE_COEF,
         EXP

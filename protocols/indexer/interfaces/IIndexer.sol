--- conflicted
+++ resolved
@@ -70,17 +70,6 @@
     bytes32 _locator
   ) external;
 
-<<<<<<< HEAD
-  function setTwoSidedIntent(
-    address _tokenOne,
-    address _tokenTwo,
-    uint256 _amount,
-    uint256 _expiry,
-    bytes32 _locator
-  ) external;
-
-=======
->>>>>>> 1dfd3f21
   function unsetIntent(
     address _makerToken,
     address _takerToken
